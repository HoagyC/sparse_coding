<<<<<<< HEAD
import torch

from transformer_lens import HookedTransformer
from datasets import Dataset, load_dataset

import standard_metrics

from autoencoders.pca import BatchedPCA, PCAEncoder

from autoencoders.learned_dict import AddedNoise

import matplotlib.pyplot as plt

import itertools
import tqdm
import numpy as np

def train_pca(dataset):
    pca = BatchedPCA(dataset.shape[1], device)

    print("Training PCA")

    batch_size = 5000
    for i in tqdm.tqdm(range(0, len(dataset), batch_size)):
        j = min(i + batch_size, len(dataset))
        batch = dataset[i:j]
        pca.train_batch(batch)
    
    return pca

if __name__ == "__main__":
    model = HookedTransformer.from_pretrained("EleutherAI/pythia-70m-deduped", device="cuda:7")

    dataset_name = "NeelNanda/pile-10k"
    token_amount= 256
    token_dataset = load_dataset(dataset_name, split="train").map(
        lambda x: model.tokenizer(x['text']),
        batched=True,
    ).filter(
        lambda x: len(x['input_ids']) > token_amount
    ).map(
        lambda x: {'input_ids': x['input_ids'][:token_amount]}
    )

    N_SENTENCES = 256

    device = torch.device("cuda:7")

    tokens = torch.stack([torch.tensor(token_dataset[i]["input_ids"], dtype=torch.long, device="cuda:7") for i in range(N_SENTENCES)], dim=0)

    print(tokens.shape)

    dataset = torch.load("activation_data_layers/layer_2/0.pt").to(dtype=torch.float32, device=device)
    pca = train_pca(dataset)

    sample_idxs = np.random.choice(len(dataset), 10000, replace=False)
    sample = dataset[sample_idxs]

    dictionaries = []

    dict_files = [
        #"output_topk/_27/learned_dicts.pt",
        "/mnt/ssd-cluster/bigrun0308/output_hoagy_dense_sweep_tied_resid_l2_r0/_9/learned_dicts.pt",
        "/mnt/ssd-cluster/bigrun0308/output_hoagy_dense_sweep_tied_resid_l2_r2/_9/learned_dicts.pt",
        "/mnt/ssd-cluster/bigrun0308/output_hoagy_dense_sweep_tied_resid_l2_r8/_9/learned_dicts.pt",
        "/mnt/ssd-cluster/bigrun0308/output_hoagy_dense_sweep_tied_resid_l2_r16/_9/learned_dicts.pt",
        "output_topk/_39/learned_dicts.pt",
    ]

    file_labels = [
        "Linear",
        "Linear",
        "Linear",
        "Linear",
        "TopK",
    ]

    d_activation = 512

    learned_dict_sets = {}
    for label, learned_dict_file in zip(file_labels, dict_files):
        learned_dicts = torch.load(learned_dict_file)
        dict_sizes = list(set([hyperparams["dict_size"] for _, hyperparams in learned_dicts]))
        for learned_dict, hyperparams in learned_dicts:
            name = label + " " + str(hyperparams["dict_size"])

            if name not in learned_dict_sets:
                learned_dict_sets[name] = []
            learned_dict_sets[name].append((learned_dict, hyperparams))
    
    # baselines
    learned_dict_sets["Added Noise"] = [(AddedNoise(mag, 512, device="cuda:7"), {"dict_size": 512}) for mag in np.linspace(0.0, 0.5, 32)]
    learned_dict_sets["PCA (dynamic)"] = [(pca.to_learned_dict(k), {"dict_size": 512, "k": k}) for k in range(1, d_activation // 2, 8)]
    learned_dict_sets["PCA (static)"] = [(pca.to_rotation_dict(n), {"dict_size": 512, "n": n}) for n in range(1, d_activation // 2, 8)]

    scores = {}
    for label, learned_dict_set in learned_dict_sets.items():
        scores[label] = []
        for learned_dict, hyperparams in tqdm.tqdm(learned_dict_set):
            learned_dict.to_device(device)
            fvu = standard_metrics.fraction_variance_unexplained(learned_dict, sample).item()
            perplexity = []
            for i in range(0, tokens.shape[0], 16):
                j = min(i + 16, tokens.shape[0])
                with torch.no_grad():
                    perplexity.append(standard_metrics.perplexity_under_reconstruction(model, learned_dict, (2, "residual"), tokens[i:j]).item())
            scores[label].append((fvu, np.mean(perplexity)))

    """
    scores["PCA (static)"] = []
    eigenvals, eigenvecs = pca.get_pca()

    # reverse order
    eigenvals = eigenvals.flip(dims=(0,))
    eigenvecs = eigenvecs.flip(dims=(0,))

    r_sq = torch.cumsum(eigenvals, dim=0) / torch.sum(eigenvals)
    fvus = 1 - r_sq

    for n_eig in tqdm.tqdm(range(1, eigenvecs.shape[0], 16)):
        def intervention(tensor, hook=None):
            compressed = torch.einsum("ij,blj->bli", eigenvecs[:n_eig], tensor)
            reconstructed = torch.einsum("ij,bli->blj", eigenvecs[:n_eig], compressed)
            return reconstructed
        
        perplexity = []
        no_intervention_loss = 0
        for i in range(0, tokens.shape[0], 16):
            j = min(i + 16, tokens.shape[0])
            with torch.no_grad():
                perplexity.append(model.run_with_hooks(
                    tokens[i:j],
                    fwd_hooks=[(
                        standard_metrics.get_model_tensor_name((2, "residual")),
                        intervention,
                    )],
                    return_type="loss"
                ).item())
        scores["PCA (static)"].append((fvus[n_eig].item(), np.mean(perplexity)))
    """

    colors = ["red", "blue", "green", "orange", "purple", "black"]
    markers = ["o", "x", "s", "v", "D", "P"]

    settings = itertools.product(markers, colors)

    fig = plt.figure()
    ax = fig.add_subplot(111)
    for (marker, color), (label, score) in zip(settings, scores.items()):
        x, y = zip(*score)
        ax.scatter(x, y, label=label, color=color, marker=marker)
    ax.legend()
    ax.set_ylabel("Loss")
    ax.set_xlabel("Fraction Variance Unexplained")
=======
import torch
from typing import Dict, List, Tuple, Any

from transformer_lens import HookedTransformer
from datasets import Dataset, load_dataset

import standard_metrics

from autoencoders.learned_dict import LearnedDict
from autoencoders.pca import BatchedPCA, PCAEncoder

import matplotlib.pyplot as plt

import itertools
import tqdm
import numpy as np

def train_pca(dataset):
    pca = BatchedPCA(dataset.shape[1], device)

    print("Training PCA")

    batch_size = 5000
    for i in tqdm.tqdm(range(0, len(dataset), batch_size)):
        j = min(i + batch_size, len(dataset))
        batch = dataset[i:j]
        pca.train_batch(batch)
    
    return pca

if __name__ == "__main__":
    model = HookedTransformer.from_pretrained("EleutherAI/pythia-70m-deduped", device="cuda:7")

    dataset_name = "NeelNanda/pile-10k"
    token_amount= 256
    token_dataset = load_dataset(dataset_name, split="train").map(
        lambda x: model.tokenizer(x['text']),
        batched=True,
    ).filter(
        lambda x: len(x['input_ids']) > token_amount
    ).map(
        lambda x: {'input_ids': x['input_ids'][:token_amount]}
    )

    N_SENTENCES = 256

    device = torch.device("cuda:7")

    tokens = torch.stack([torch.tensor(token_dataset[i]["input_ids"], dtype=torch.long, device="cuda:7") for i in range(N_SENTENCES)], dim=0)

    print(tokens.shape)

    dataset = torch.load("activation_data_layers/layer_2/0.pt").to(dtype=torch.float32, device=device)
    pca = train_pca(dataset)

    sample_idxs = np.random.choice(len(dataset), 10000, replace=False)
    sample = dataset[sample_idxs]

    dict_files = [
        #"output_topk/_27/learned_dicts.pt",
        "/mnt/ssd-cluster/bigrun0308/output_hoagy_dense_sweep_tied_resid_l2_r0/_9/learned_dicts.pt",
        "/mnt/ssd-cluster/bigrun0308/output_hoagy_dense_sweep_tied_resid_l2_r2/_9/learned_dicts.pt",
        "/mnt/ssd-cluster/bigrun0308/output_hoagy_dense_sweep_tied_resid_l2_r8/_9/learned_dicts.pt",
        "output_topk/_39/learned_dicts.pt",
        #"/mnt/ssd-cluster/bigrun0308/output_hoagy_dense_sweep_tied_resid_l2_r16/_9/learned_dicts.pt",
    ]

    file_labels = [
        #"TopK",
        "Linear",
        "Linear",
        "Linear",
        "TopK",
    ]

    learned_dict_sets: Dict[str, List[Tuple[LearnedDict, Dict[str, Any]]]] = {}
    for label, learned_dict_file in zip(file_labels, dict_files):
        learned_dicts = torch.load(learned_dict_file)
        dict_sizes = list(set([hyperparams["dict_size"] for _, hyperparams in learned_dicts]))
        for learned_dict, hyperparams in learned_dicts:
            name = label + " " + str(hyperparams["dict_size"])

            if name not in learned_dict_sets:
                learned_dict_sets[name] = []
            learned_dict_sets[name].append((learned_dict, hyperparams))
    
    scores: Dict[str, List[Tuple[float, float]]] = {}
    for label, learned_dict_set in learned_dict_sets.items():
        scores[label] = []
        for learned_dict, hyperparams in tqdm.tqdm(learned_dict_set):
            learned_dict.to_device(device)
            fvu = standard_metrics.fraction_variance_unexplained(learned_dict, sample).item()
            perplexity = 0.0
            for i in range(0, tokens.shape[0], 16):
                j = min(i + 16, tokens.shape[0])
                with torch.no_grad():
                    perplexity += standard_metrics.perplexity_under_reconstruction(model, learned_dict, (2, "residual"), tokens[i:j]).item()
            scores[label].append((fvu, perplexity))

    scores["PCA (static)"] = []
    eigenvals, eigenvecs = pca.get_pca()

    scores["PCA (dynamic)"] = []
    for k in tqdm.tqdm(range(1, eigenvecs.shape[0] // 2, 8)):
        pca_dict = pca.to_learned_dict(k)
        fvu = standard_metrics.fraction_variance_unexplained(pca_dict, sample).item()
        perplexity = 0.0
        for i in range(0, tokens.shape[0], 16):
            j = min(i + 16, tokens.shape[0])
            with torch.no_grad():
                perplexity += standard_metrics.perplexity_under_reconstruction(model, pca_dict, (2, "residual"), tokens[i:j]).item()
        scores["PCA (dynamic)"].append((fvu, perplexity))

    # reverse order
    eigenvals = eigenvals.flip(dims=(0,))
    eigenvecs = eigenvecs.flip(dims=(0,))

    r_sq = torch.cumsum(eigenvals, dim=0) / torch.sum(eigenvals)
    fvus = 1 - r_sq

    for n_eig in tqdm.tqdm(range(1, eigenvecs.shape[0], 16)):
        def intervention(tensor, hook=None):
            compressed = torch.einsum("ij,blj->bli", eigenvecs[:n_eig], tensor)
            reconstructed = torch.einsum("ij,bli->blj", eigenvecs[:n_eig], compressed)
            return reconstructed
        
        perplexity = 0
        no_intervention_loss = 0
        for i in range(0, tokens.shape[0], 16):
            j = min(i + 16, tokens.shape[0])
            with torch.no_grad():
                perplexity += model.run_with_hooks(
                    tokens[i:j],
                    fwd_hooks=[(
                        standard_metrics.get_model_tensor_name((2, "residual")),
                        intervention,
                    )],
                    return_type="loss"
                ).item()
        scores["PCA (static)"].append((fvus[n_eig].item(), perplexity))
    
    colors = ["red", "blue", "green", "orange", "purple", "black"]
    markers = ["o", "x", "s", "v", "D", "P"]

    settings = itertools.product(markers, colors)

    fig = plt.figure()
    ax = fig.add_subplot(111)
    for (marker, color), (label, score) in zip(settings, scores.items()):
        x, y = zip(*score)
        ax.scatter(x, y, label=label, color=color, marker=marker)
    ax.legend()
    ax.set_xlabel("Fraction Variance Unexplained")
    ax.set_ylabel("Loss")
>>>>>>> 614ce71f
    plt.savefig("pca_perplexity.png")<|MERGE_RESOLUTION|>--- conflicted
+++ resolved
@@ -1,11 +1,12 @@
-<<<<<<< HEAD
 import torch
+from typing import Dict, List, Tuple, Any
 
 from transformer_lens import HookedTransformer
 from datasets import Dataset, load_dataset
 
 import standard_metrics
 
+from autoencoders.learned_dict import LearnedDict
 from autoencoders.pca import BatchedPCA, PCAEncoder
 
 from autoencoders.learned_dict import AddedNoise
@@ -57,8 +58,6 @@
     sample_idxs = np.random.choice(len(dataset), 10000, replace=False)
     sample = dataset[sample_idxs]
 
-    dictionaries = []
-
     dict_files = [
         #"output_topk/_27/learned_dicts.pt",
         "/mnt/ssd-cluster/bigrun0308/output_hoagy_dense_sweep_tied_resid_l2_r0/_9/learned_dicts.pt",
@@ -78,7 +77,9 @@
 
     d_activation = 512
 
-    learned_dict_sets = {}
+    d_activation = 512
+
+    learned_dict_sets: Dict[str, List[Tuple[LearnedDict, Dict[str, Any]]]] = {}
     for label, learned_dict_file in zip(file_labels, dict_files):
         learned_dicts = torch.load(learned_dict_file)
         dict_sizes = list(set([hyperparams["dict_size"] for _, hyperparams in learned_dicts]))
@@ -153,160 +154,4 @@
     ax.legend()
     ax.set_ylabel("Loss")
     ax.set_xlabel("Fraction Variance Unexplained")
-=======
-import torch
-from typing import Dict, List, Tuple, Any
-
-from transformer_lens import HookedTransformer
-from datasets import Dataset, load_dataset
-
-import standard_metrics
-
-from autoencoders.learned_dict import LearnedDict
-from autoencoders.pca import BatchedPCA, PCAEncoder
-
-import matplotlib.pyplot as plt
-
-import itertools
-import tqdm
-import numpy as np
-
-def train_pca(dataset):
-    pca = BatchedPCA(dataset.shape[1], device)
-
-    print("Training PCA")
-
-    batch_size = 5000
-    for i in tqdm.tqdm(range(0, len(dataset), batch_size)):
-        j = min(i + batch_size, len(dataset))
-        batch = dataset[i:j]
-        pca.train_batch(batch)
-    
-    return pca
-
-if __name__ == "__main__":
-    model = HookedTransformer.from_pretrained("EleutherAI/pythia-70m-deduped", device="cuda:7")
-
-    dataset_name = "NeelNanda/pile-10k"
-    token_amount= 256
-    token_dataset = load_dataset(dataset_name, split="train").map(
-        lambda x: model.tokenizer(x['text']),
-        batched=True,
-    ).filter(
-        lambda x: len(x['input_ids']) > token_amount
-    ).map(
-        lambda x: {'input_ids': x['input_ids'][:token_amount]}
-    )
-
-    N_SENTENCES = 256
-
-    device = torch.device("cuda:7")
-
-    tokens = torch.stack([torch.tensor(token_dataset[i]["input_ids"], dtype=torch.long, device="cuda:7") for i in range(N_SENTENCES)], dim=0)
-
-    print(tokens.shape)
-
-    dataset = torch.load("activation_data_layers/layer_2/0.pt").to(dtype=torch.float32, device=device)
-    pca = train_pca(dataset)
-
-    sample_idxs = np.random.choice(len(dataset), 10000, replace=False)
-    sample = dataset[sample_idxs]
-
-    dict_files = [
-        #"output_topk/_27/learned_dicts.pt",
-        "/mnt/ssd-cluster/bigrun0308/output_hoagy_dense_sweep_tied_resid_l2_r0/_9/learned_dicts.pt",
-        "/mnt/ssd-cluster/bigrun0308/output_hoagy_dense_sweep_tied_resid_l2_r2/_9/learned_dicts.pt",
-        "/mnt/ssd-cluster/bigrun0308/output_hoagy_dense_sweep_tied_resid_l2_r8/_9/learned_dicts.pt",
-        "output_topk/_39/learned_dicts.pt",
-        #"/mnt/ssd-cluster/bigrun0308/output_hoagy_dense_sweep_tied_resid_l2_r16/_9/learned_dicts.pt",
-    ]
-
-    file_labels = [
-        #"TopK",
-        "Linear",
-        "Linear",
-        "Linear",
-        "TopK",
-    ]
-
-    learned_dict_sets: Dict[str, List[Tuple[LearnedDict, Dict[str, Any]]]] = {}
-    for label, learned_dict_file in zip(file_labels, dict_files):
-        learned_dicts = torch.load(learned_dict_file)
-        dict_sizes = list(set([hyperparams["dict_size"] for _, hyperparams in learned_dicts]))
-        for learned_dict, hyperparams in learned_dicts:
-            name = label + " " + str(hyperparams["dict_size"])
-
-            if name not in learned_dict_sets:
-                learned_dict_sets[name] = []
-            learned_dict_sets[name].append((learned_dict, hyperparams))
-    
-    scores: Dict[str, List[Tuple[float, float]]] = {}
-    for label, learned_dict_set in learned_dict_sets.items():
-        scores[label] = []
-        for learned_dict, hyperparams in tqdm.tqdm(learned_dict_set):
-            learned_dict.to_device(device)
-            fvu = standard_metrics.fraction_variance_unexplained(learned_dict, sample).item()
-            perplexity = 0.0
-            for i in range(0, tokens.shape[0], 16):
-                j = min(i + 16, tokens.shape[0])
-                with torch.no_grad():
-                    perplexity += standard_metrics.perplexity_under_reconstruction(model, learned_dict, (2, "residual"), tokens[i:j]).item()
-            scores[label].append((fvu, perplexity))
-
-    scores["PCA (static)"] = []
-    eigenvals, eigenvecs = pca.get_pca()
-
-    scores["PCA (dynamic)"] = []
-    for k in tqdm.tqdm(range(1, eigenvecs.shape[0] // 2, 8)):
-        pca_dict = pca.to_learned_dict(k)
-        fvu = standard_metrics.fraction_variance_unexplained(pca_dict, sample).item()
-        perplexity = 0.0
-        for i in range(0, tokens.shape[0], 16):
-            j = min(i + 16, tokens.shape[0])
-            with torch.no_grad():
-                perplexity += standard_metrics.perplexity_under_reconstruction(model, pca_dict, (2, "residual"), tokens[i:j]).item()
-        scores["PCA (dynamic)"].append((fvu, perplexity))
-
-    # reverse order
-    eigenvals = eigenvals.flip(dims=(0,))
-    eigenvecs = eigenvecs.flip(dims=(0,))
-
-    r_sq = torch.cumsum(eigenvals, dim=0) / torch.sum(eigenvals)
-    fvus = 1 - r_sq
-
-    for n_eig in tqdm.tqdm(range(1, eigenvecs.shape[0], 16)):
-        def intervention(tensor, hook=None):
-            compressed = torch.einsum("ij,blj->bli", eigenvecs[:n_eig], tensor)
-            reconstructed = torch.einsum("ij,bli->blj", eigenvecs[:n_eig], compressed)
-            return reconstructed
-        
-        perplexity = 0
-        no_intervention_loss = 0
-        for i in range(0, tokens.shape[0], 16):
-            j = min(i + 16, tokens.shape[0])
-            with torch.no_grad():
-                perplexity += model.run_with_hooks(
-                    tokens[i:j],
-                    fwd_hooks=[(
-                        standard_metrics.get_model_tensor_name((2, "residual")),
-                        intervention,
-                    )],
-                    return_type="loss"
-                ).item()
-        scores["PCA (static)"].append((fvus[n_eig].item(), perplexity))
-    
-    colors = ["red", "blue", "green", "orange", "purple", "black"]
-    markers = ["o", "x", "s", "v", "D", "P"]
-
-    settings = itertools.product(markers, colors)
-
-    fig = plt.figure()
-    ax = fig.add_subplot(111)
-    for (marker, color), (label, score) in zip(settings, scores.items()):
-        x, y = zip(*score)
-        ax.scatter(x, y, label=label, color=color, marker=marker)
-    ax.legend()
-    ax.set_xlabel("Fraction Variance Unexplained")
-    ax.set_ylabel("Loss")
->>>>>>> 614ce71f
     plt.savefig("pca_perplexity.png")