import argparse
from collections.abc import Generator
from copy import deepcopy
from dataclasses import dataclass, field
from datetime import datetime
import importlib
import itertools
import json
import math
import multiprocessing as mp
import os
import pickle
from typing import Union, Tuple, List, Any, Optional, TypeVar, Dict

from baukit import Trace
from datasets import Dataset, DatasetDict, load_dataset
from einops import rearrange
from matplotlib import pyplot as plt
import pandas as pd
import numpy as np
import numpy.typing as npt
import torch
import torch.nn as nn
import torch.optim as optim
from torch.utils.data import DataLoader
from torchtyping import TensorType
from tqdm import tqdm
from transformer_lens import HookedTransformer
from transformers import PreTrainedTokenizerBase, GPT2Tokenizer
import wandb

from utils import *
from argparser import parse_args
from nanoGPT_model import GPT

n_ground_truth_components, activation_dim, dataset_size = None, None, None
T = TypeVar("T", bound=Union[Dataset, DatasetDict])

def read_from_pile(address: str, max_lines: int = 100_000, start_line: int = 0):
    """Reads a file from the Pile dataset. Returns a generator."""
    
    with open(address, "r") as f:
        for i, line in enumerate(f):
            if i < start_line:
                continue
            if i >= max_lines + start_line:
                break
            yield json.loads(line)


def make_sentence_dataset(dataset_name: str, max_lines: int = 20_000, start_line: int = 0):
    """Returns a dataset from the Huggingface Datasets library."""
    if dataset_name == "EleutherAI/pile":
        if not os.path.exists("pile0"):
            print("Downloading shard 0 of the Pile dataset (requires 50GB of disk space).")
            if not os.path.exists("pile0.zst"):
                os.system("curl https://the-eye.eu/public/AI/pile/train/00.jsonl.zst > pile0.zst")
                os.system("unzstd pile0.zst")
        dataset = Dataset.from_list(list(read_from_pile("pile0", max_lines=max_lines, start_line=start_line)))
    else:
        dataset = load_dataset(dataset_name, split="train")
    return dataset


# Nora's Code from https://github.com/AlignmentResearch/tuned-lens/blob/main/tuned_lens/data.py
def chunk_and_tokenize(
    data: T,
    tokenizer: PreTrainedTokenizerBase,
    *,
    format: str = "torch",
    num_proc: int = min(mp.cpu_count() // 2, 8),
    text_key: str = "text",
    max_length: int = 2048,
    return_final_batch: bool = False,
    load_from_cache_file: bool = True,
) -> tuple[T, float]:
    """Perform GPT-style chunking and tokenization on a dataset.

    The resulting dataset will consist entirely of chunks exactly `max_length` tokens
    long. Long sequences will be split into multiple chunks, and short sequences will
    be merged with their neighbors, using `eos_token` as a separator. The fist token
    will also always be an `eos_token`.

    Args:
        data: The dataset to chunk and tokenize.
        tokenizer: The tokenizer to use.
        format: The format to return the dataset in, passed to `Dataset.with_format`.
        num_proc: The number of processes to use for tokenization.
        text_key: The key in the dataset to use as the text to tokenize.
        max_length: The maximum length of a batch of input ids.
        return_final_batch: Whether to return the final batch, which may be smaller
            than the others.
        load_from_cache_file: Whether to load from the cache file.

    Returns:
        * The chunked and tokenized dataset.
        * The ratio of nats to bits per byte see https://arxiv.org/pdf/2101.00027.pdf,
            section 3.1.
    """

    def _tokenize_fn(x: dict[str, list]):
        chunk_size = min(tokenizer.model_max_length, max_length)  # tokenizer max length is 1024 for gpt2
        sep = tokenizer.eos_token or "<|endoftext|>"
        joined_text = sep.join([""] + x[text_key])
        output = tokenizer(
            # Concatenate all the samples together, separated by the EOS token.
            joined_text,  # start with an eos token
            max_length=chunk_size,
            return_attention_mask=False,
            return_overflowing_tokens=True,
            truncation=True,
        )

        if overflow := output.pop("overflowing_tokens", None):
            # Slow Tokenizers return unnested lists of ints
            assert isinstance(output["input_ids"][0], int)

            # Chunk the overflow into batches of size `chunk_size`
            chunks = [output["input_ids"]] + [overflow[i * chunk_size : (i + 1) * chunk_size] for i in range(math.ceil(len(overflow) / chunk_size))]
            output = {"input_ids": chunks}

        total_tokens = sum(len(ids) for ids in output["input_ids"])
        total_bytes = len(joined_text.encode("utf-8"))

        if not return_final_batch:
            # We know that the last sample will almost always be less than the max
            # number of tokens, and we don't want to pad, so we just drop it.
            output = {k: v[:-1] for k, v in output.items()}

        output_batch_size = len(output["input_ids"])

        if output_batch_size == 0:
            raise ValueError("Not enough data to create a single batch complete batch." " Either allow the final batch to be returned," " or supply more data.")

        # We need to output this in order to compute the number of bits per byte
        div, rem = divmod(total_tokens, output_batch_size)
        output["length"] = [div] * output_batch_size
        output["length"][-1] += rem

        div, rem = divmod(total_bytes, output_batch_size)
        output["bytes"] = [div] * output_batch_size
        output["bytes"][-1] += rem

        return output

    data = data.map(
        _tokenize_fn,
        # Batching is important for ensuring that we don't waste tokens
        # since we always throw away the last element of the batch we
        # want to keep the batch size as large as possible
        batched=True,
        batch_size=2048,
        num_proc=num_proc,
        remove_columns=get_columns_all_equal(data),
        load_from_cache_file=load_from_cache_file,
    )
    total_bytes: float = sum(data["bytes"])
    total_tokens: float = sum(data["length"])
    return data.with_format(format, columns=["input_ids"]), (total_tokens / total_bytes) / math.log(2)


def get_columns_all_equal(dataset: Union[Dataset, DatasetDict]) -> list[str]:
    """Get a single list of columns in a `Dataset` or `DatasetDict`.

    We assert the columms are the same across splits if it's a `DatasetDict`.

    Args:
        dataset: The dataset to get the columns from.

    Returns:
        A list of columns.
    """
    if isinstance(dataset, DatasetDict):
        cols_by_split = dataset.column_names.values()
        columns = next(iter(cols_by_split))
        if not all(cols == columns for cols in cols_by_split):
            raise ValueError("All splits must have the same columns")

        return columns

    return dataset.column_names


# End Nora's Code from https://github.com/AlignmentResearch/tuned-lens/blob/main/tuned_lens/data.py


@dataclass
class RandomDatasetGenerator(Generator):
    activation_dim: int
    n_ground_truth_components: int
    batch_size: int
    feature_num_nonzero: int
    feature_prob_decay: float
    correlated: bool
    device: Union[torch.device, str]

    frac_nonzero: float = field(init=False)
    decay: TensorType["n_ground_truth_components"] = field(init=False)
    feats: TensorType["n_ground_truth_components", "activation_dim"] = field(init=False)
    corr_matrix: Optional[TensorType["n_ground_truth_components", "n_ground_truth_components"]] = field(init=False)
    component_probs: Optional[TensorType["n_ground_truth_components"]] = field(init=False)

    def __post_init__(self): # __post_init__ used so as to not overwrite the init generated by dataclass
        self.frac_nonzero = self.feature_num_nonzero / self.n_ground_truth_components

        # Define the probabilities of each component being included in the data
        self.decay = torch.tensor([self.feature_prob_decay**i for i in range(self.n_ground_truth_components)]).to(self.device)  # FIXME: 1 / i

        if self.correlated:
            self.corr_matrix = generate_corr_matrix(self.n_ground_truth_components, device=self.device)
        else:
            self.component_probs = self.decay * self.frac_nonzero  # Only if non-correlated
        self.feats = generate_rand_feats(
            self.activation_dim,
            self.n_ground_truth_components,
            device=self.device,
        )
        self.t_type = torch.float32

    def send(self, ignored_arg: Any) -> TensorType["dataset_size", "activation_dim"]:
        if self.correlated:
            _, _, data = generate_correlated_dataset(
                self.n_ground_truth_components,
                self.batch_size,
                self.corr_matrix,
                self.feats,
                self.frac_nonzero,
                self.decay,
                self.device,
            )
        else:
            _, _, data = generate_rand_dataset(
                self.n_ground_truth_components,
                self.batch_size,
                self.component_probs,
                self.feats,
                self.device,
            )
        return data.to(self.t_type)

    def throw(self, type: Any = None, value: Any = None, traceback: Any = None) -> None:
        raise StopIteration


def generate_rand_dataset(
    n_ground_truth_components: int,  #
    dataset_size: int,
    feature_probs: TensorType["n_ground_truth_components"],
    feats: TensorType["n_ground_truth_components", "activation_dim"],
    device: Union[torch.device, str],
) -> Tuple[TensorType["n_ground_truth_components", "activation_dim"], TensorType["dataset_size", "n_ground_truth_components"], TensorType["dataset_size", "activation_dim"]]:
    dataset_thresh = torch.rand(dataset_size, n_ground_truth_components, device=device)
    dataset_values = torch.rand(dataset_size, n_ground_truth_components, device=device)

    data_zero = torch.zeros_like(dataset_thresh, device=device)

    dataset_codes = torch.where(
        dataset_thresh <= feature_probs,
        dataset_values,
        data_zero,
    )  # dim: dataset_size x n_ground_truth_components

    # Multiply by a 2D random matrix of feature strengths
    feature_strengths = torch.rand((dataset_size, n_ground_truth_components), device=device)
    dataset = (dataset_codes * feature_strengths) @ feats

    # dataset = dataset_codes @ feats

    return feats, dataset_codes, dataset


def generate_correlated_dataset(
    n_ground_truth_components: int,
    dataset_size: int,
    corr_matrix: TensorType["n_ground_truth_components", "n_ground_truth_components"],
    feats: TensorType["n_ground_truth_components", "activation_dim"],
    frac_nonzero: float,
    decay: TensorType["n_ground_truth_components"],
    device: Union[torch.device, str],
) -> Tuple[TensorType["n_ground_truth_components", "activation_dim"], TensorType["dataset_size", "n_ground_truth_components"], TensorType["dataset_size", "activation_dim"]]:
    # Get a correlated gaussian sample
    mvn = torch.distributions.MultivariateNormal(loc=torch.zeros(n_ground_truth_components, device=device), covariance_matrix=corr_matrix)
    corr_thresh = mvn.sample()

    # Take the CDF of that sample.
    normal = torch.distributions.Normal(torch.tensor([0.0], device=device), torch.tensor([1.0], device=device))
    cdf = normal.cdf(corr_thresh.squeeze())

    # Decay it
    component_probs = cdf * decay

    # Scale it to get the right % of nonzeros
    mean_prob = torch.mean(component_probs)
    scaler = frac_nonzero / mean_prob
    component_probs *= scaler
    # So np.isclose(np.mean(component_probs), frac_nonzero) will be True

    # Generate sparse correlated codes
    dataset_thresh = torch.rand(dataset_size, n_ground_truth_components, device=device)
    dataset_values = torch.rand(dataset_size, n_ground_truth_components, device=device)

    data_zero = torch.zeros_like(corr_thresh, device=device)
    dataset_codes = torch.where(
        dataset_thresh <= component_probs,
        dataset_values,
        data_zero,
    )
    # Ensure there are no datapoints w/ 0 features
    zero_sample_index = (dataset_codes.count_nonzero(dim=1) == 0).nonzero()[:, 0]
    random_index = torch.randint(low=0, high=n_ground_truth_components, size=(zero_sample_index.shape[0],)).to(dataset_codes.device)
    dataset_codes[zero_sample_index, random_index] = 1.0

    # Multiply by a 2D random matrix of feature strengths
    feature_strengths = torch.rand((dataset_size, n_ground_truth_components), device=device)
    dataset = (dataset_codes * feature_strengths) @ feats

    return feats, dataset_codes, dataset


def generate_rand_feats(
    feat_dim: int,
    num_feats: int,
    device: Union[torch.device, str],
) -> TensorType["n_ground_truth_components", "activation_dim"]:
    data_path = os.path.join(os.getcwd(), "data")
    data_filename = os.path.join(data_path, f"feats_{feat_dim}_{num_feats}.npy")

    feats = np.random.multivariate_normal(np.zeros(feat_dim), np.eye(feat_dim), size=num_feats)
    feats = feats.T / np.linalg.norm(feats, axis=1)
    feats = feats.T

    feats_tensor = torch.from_numpy(feats).to(device).float()
    return feats_tensor


def generate_corr_matrix(num_feats: int, device: Union[torch.device, str]) -> TensorType["n_ground_truth_components", "n_ground_truth_components"]:
    corr_mat_path = os.path.join(os.getcwd(), "data")
    corr_mat_filename = os.path.join(corr_mat_path, f"corr_mat_{num_feats}.npy")

    # Create a correlation matrix
    corr_matrix = np.random.rand(num_feats, num_feats)
    corr_matrix = (corr_matrix + corr_matrix.T) / 2
    min_eig = np.min(np.real(np.linalg.eigvals(corr_matrix)))
    if min_eig < 0:
        corr_matrix -= 1.001 * min_eig * np.eye(corr_matrix.shape[0], corr_matrix.shape[1])

    corr_matrix_tensor = torch.from_numpy(corr_matrix).to(device).float()

    return corr_matrix_tensor


# AutoEncoder Definition
class AutoEncoder(nn.Module):
    def __init__(self, activation_size, n_dict_components, t_type=torch.float32, l1_coef=0.0):
        super(AutoEncoder, self).__init__()
        self.decoder = nn.Linear(n_dict_components, activation_size, bias=False)
        # Initialize the decoder weights orthogonally
        nn.init.orthogonal_(self.decoder.weight)
        self.decoder = self.decoder.to(t_type)

        self.encoder = nn.Sequential(nn.Linear(activation_size, n_dict_components).to(t_type), nn.ReLU())
        self.l1_coef = l1_coef
        self.activation_size = activation_size
        self.n_dict_components = n_dict_components

    def forward(self, x):
        c = self.encoder(x)
        # Apply unit norm constraint to the decoder weights
        self.decoder.weight.data = nn.functional.normalize(self.decoder.weight.data, dim=0)

        x_hat = self.decoder(c)
        return x_hat, c

    @property
    def device(self):
        return next(self.parameters()).device


def cosine_sim(
    vecs1: Union[torch.Tensor, torch.nn.parameter.Parameter, np.ndarray],
    vecs2: Union[torch.Tensor, torch.nn.parameter.Parameter, np.ndarray],
) -> np.ndarray:
    vecs = [vecs1, vecs2]
    for i in range(len(vecs)):
        if not isinstance(vecs[i], np.ndarray):
            vecs[i] = vecs[i].detach().cpu().numpy() # type: ignore
    vecs1, vecs2 = vecs
    normalize = lambda v: (v.T / np.linalg.norm(v, axis=1)).T
    vecs1_norm = normalize(vecs1)
    vecs2_norm = normalize(vecs2)

    return vecs1_norm @ vecs2_norm.T


def mean_max_cosine_similarity(ground_truth_features, learned_dictionary, debug=False):
    # Calculate cosine similarity between all pairs of ground truth and learned features
    cos_sim = cosine_sim(ground_truth_features, learned_dictionary)
    # Find the maximum cosine similarity for each ground truth feature, then average
    mmcs = cos_sim.max(axis=1).mean()
    return mmcs


def get_n_dead_features(auto_encoder, data_generator, n_batches=10, device="cuda"):
    """
    :param result_dict: dictionary containing the results of a single run
    :return: number of dead features

    Estimates the number of dead features in the network by running a few batches of data through the network and
    calculating the mean activation of each feature. If the mean activation is 0 for a feature, it is considered dead.
    """
    t_type = torch.float32
    outputs = []
    for batch_ndx, batch in enumerate(data_generator):
        input = batch[0].to(device).to(t_type)
        with torch.no_grad():
            x_hat, c = auto_encoder(input)
        outputs.append(c)
        if batch_ndx >= n_batches:
            break
    outputs = torch.cat(outputs)  # (n_batches * batch_size, n_dict_components)
    mean_activations = outputs.mean(dim=0)  # (n_dict_components), c is after the ReLU, no need to take abs
    n_dead_features = (mean_activations == 0).sum().item()
    return n_dead_features


def analyse_result(result):
    get_n_dead_features(result)


def run_single_go(cfg: dotdict, data_generator: Optional[RandomDatasetGenerator], mini_run: int = 1, num_mini_runs: int = 1):
    device = torch.device("cuda:0" if torch.cuda.is_available() else "cpu")

    if not data_generator:
        data_generator = RandomDatasetGenerator(
            activation_dim=cfg.mlp_width,
            n_ground_truth_components=cfg.n_ground_truth_components,
            batch_size=cfg.batch_size,
            feature_num_nonzero=cfg.feature_num_nonzero,
            feature_prob_decay=cfg.feature_prob_decay,
            correlated=cfg.correlated_components,
            device=device,
        )

    t_type = torch.float32
    auto_encoder = AutoEncoder(cfg.mlp_width, cfg.n_components_dictionary, t_type, l1_coef=cfg.l1_alpha).to(device)

    ground_truth_features = data_generator.feats
    # Train the model
    optimizer = optim.Adam(auto_encoder.parameters(), lr=cfg.learning_rate)

    # Hold a running average of the reconstruction loss
    running_recon_loss = 0.0
    time_horizon = 10
    for epoch in range(cfg.epochs):
        epoch_loss = 0.0

        batch = next(data_generator)
        batch = batch + cfg.noise_level * torch.randn_like(batch)

        optimizer.zero_grad()
        # Forward pass
        x_hat, c = auto_encoder(batch)
        # Compute the reconstruction loss and L1 regularization
        l_reconstruction = torch.nn.MSELoss()(batch, x_hat)
        l_l1 = cfg.l1_alpha * torch.norm(c, 1, dim=1).mean()
        # Compute the total loss
        loss = l_reconstruction + l_l1

        # Backward pass
        loss.backward()
        optimizer.step()

        # Add the loss for this batch to the total loss for this epoch
        epoch_loss += loss.item()
        running_recon_loss *= (time_horizon - 1) / time_horizon
        running_recon_loss += l_reconstruction.item() / time_horizon

        if (epoch + 1) % 1000 == 0:
            # Calculate MMCS
            learned_dictionary = auto_encoder.decoder.weight.data.t()
            mmcs = mean_max_cosine_similarity(ground_truth_features.to(auto_encoder.device), learned_dictionary)
            print(f"Mean Max Cosine Similarity: {mmcs:.3f}")

            if True:
                print(f"Epoch {epoch+1}/{cfg.epochs}: Reconstruction = {l_reconstruction:.6f} | l1: {l_l1:.6f}")

    learned_dictionary = auto_encoder.decoder.weight.data.t()
    mmcs = mean_max_cosine_similarity(ground_truth_features.to(auto_encoder.device), learned_dictionary)
    n_dead_features = get_n_dead_features(auto_encoder, data_generator, device=device)
    return mmcs, auto_encoder, n_dead_features, running_recon_loss



def plot_hist(mat, l1_alphas, learned_dict_ratios, show: bool = True, save_folder: str = "", save_name: str = "", title: str = "" ):
    # Create a histogram
    len_alphas, len_dict_ratios = (len(l1_alphas), len(learned_dict_ratios))
    len_dict_ratios -= 1 # Last dict doesn't do anything
    
    fig, axs = plt.subplots(len_dict_ratios, len_alphas, figsize=(7*len_alphas, 5*len_dict_ratios), squeeze=False)

    for i in range(len_dict_ratios):
        max_freq = 0  # To store the maximum frequency in a bin for the current row
        for j in range(len_alphas):
            # Calculate histogram
            counts, bins = np.histogram(mat[j][i], bins=20)
            max_freq = max(max_freq, counts.max())  # Update the maximum frequency if necessary

            # Plot the histogram
            axs[i, j].hist(bins[:-1], bins, weights=counts, edgecolor='black')
            axs[i, j].set_title(f'Dict Ratio: {learned_dict_ratios[i]}| L1 {l1_alphas[j]:.0E}')
            axs[i, j].set_xlim(0,1)
            
        # Set the ylim to the maximum frequency found in the current row
        for ax in axs[i, :]:
            ax.set_ylim(0, max_freq)


    if title:
        fig.suptitle(title, fontsize=20)
    if show:
        plt.show()
    if save_folder:
        plt.savefig(os.path.join(save_folder, save_name))
        plt.close()
        
def plot_mat(mat, l1_alphas, learned_dict_ratios, show: bool = True, save_folder: str = "", save_name: str = "", title: str = "", col_range: Optional[Tuple[float, float]] = None):
    """
    :param mmcs_mat: matrix values
    :param l1_alphas: list of l1_alphas
    :param learned_dict_ratios: list of learned_dict_ratios
    :param show_plots: whether to show the plot
    :param save_path: path to save the plot
    :param title: title of the plot
    :return: None
    """
    assert mat.shape == (len(l1_alphas), len(learned_dict_ratios))
    mat = mat.T
    plt.imshow(mat, interpolation="nearest")
    x_labels = [f"{l1_alpha:.0E}" for l1_alpha in l1_alphas]
    plt.xticks(range(len(x_labels)), x_labels)
    plt.xlabel("l1_alpha")
    y_labels = [str(learned_dict_ratio) for learned_dict_ratio in learned_dict_ratios]
    plt.yticks(range(len(y_labels)), y_labels)
    plt.ylabel("learned_dict_ratio")
    plt.colorbar()
    plt.set_cmap("viridis")
    if col_range:
        # set the colour range
        plt.clim(*col_range)

    plt.xticks(rotation=90)  # turn x labels 90 degrees
    # Add the values in the matrix as text annotations
    for i in range(len(learned_dict_ratios)):
        for j in range(len(l1_alphas)):
            # if type is a float, round to 2 decimal places
            if "float" in str(mat[i, j].dtype):
                plt.text(j, i, format(mat[i, j], ".2E"),
                        ha="center", va="center",
                        color="black" if mat[i, j] > mat.max() / 2 else "w")
            else:
                plt.text(j, i, format(mat[i, j]),
                        ha="center", va="center",
                        color="black" if mat[i, j] > mat.max() / 2 else "w")

    if title:
        plt.title(title)
    if show:
        plt.show()
    if save_folder:
        plt.savefig(os.path.join(save_folder, save_name))
        plt.close()


def compare_mmcs_with_larger_dicts(dict: npt.NDArray, larger_dicts: List[npt.NDArray]) -> float:
    """
    :param dict: The dict to compare to others. Shape (mlp_width, n_dict_elements)
    :param larger_dicts: A list of dicts to compare to. Shape (mlp_width, n_dict_elements(variable)]) * n_larger_dicts
    :return The mean max cosine similarity of the dict to the larger dicts

    Takes a dict, and for each element finds the most similar element in each of the larger dicts, takes the average
    Repeats this for all elements in the dict
    """
    n_larger_dicts = len(larger_dicts)
    n_elements = dict.shape[0]
    max_cosine_similarities = np.zeros((n_elements, n_larger_dicts))
    for elem_ndx in range(n_elements):
        element = np.expand_dims(dict[elem_ndx], 0)
        for dict_ndx, larger_dict in enumerate(larger_dicts):
            cosine_sims = cosine_sim(element, larger_dict).squeeze()
            max_cosine_similarity = max(cosine_sims)
            max_cosine_similarities[elem_ndx, dict_ndx] = max_cosine_similarity
    mean_max_cosine_similarity = max_cosine_similarities.mean()
    return mean_max_cosine_similarity


def recalculate_results(auto_encoder, data_generator):
    """Take a fully trained auto_encoder and a data_generator and return the results of the auto_encoder on the data_generator"""
    time_horizon = 10
    recon_loss = 0
    for epoch in range(time_horizon):
        # Get a batch of data
        batch = data_generator.get_batch()
        batch = torch.from_numpy(batch).to(auto_encoder.device)

        # Forward pass
        x_hat, feat_levels = auto_encoder(batch)

        # Compute the reconstruction loss
        l_reconstruction = torch.norm(x_hat - batch, 2, dim=1).sum() / batch.size(1)

        # Add the loss for this batch to the total loss for this epoch
        recon_loss += l_reconstruction.item() / time_horizon

    ground_truth_features = data_generator.feats
    learned_dictionary = auto_encoder.decoder.weight.data.t()
    mmcs = mean_max_cosine_similarity(ground_truth_features.to(auto_encoder.device), learned_dictionary)
    n_dead_features = get_n_dead_features(auto_encoder, data_generator)
    return mmcs, learned_dictionary, n_dead_features, recon_loss


def run_toy_model(cfg):
    start_time = datetime.now().strftime("%Y%m%d-%H%M%S")
    cfg.model_name = f"toy{cfg.mlp_width}{cfg.learned_dict_ratio}"

    if cfg.use_wandb:
        secrets = json.load(open("secrets.json"))
        wandb.login(key=secrets["wandb_key"])
        wandb_run_name = f"{cfg.model_name}_{start_time[4:]}"  # trim year
        wandb.init(project="sparse coding", config=dict(cfg), name=wandb_run_name, entity="sparse_coding")

    
    # Using a single data generator for all runs so that can compare learned dicts
    data_generator = RandomDatasetGenerator(
        activation_dim=cfg.mlp_width,
        n_ground_truth_components=cfg.n_ground_truth_components,
        batch_size=cfg.batch_size,
        feature_num_nonzero=cfg.feature_num_nonzero,
        feature_prob_decay=cfg.feature_prob_decay,
        correlated=cfg.correlated_components,
        device=cfg.device,
    )

    l1_range = [cfg.l1_exp_base**exp for exp in range(cfg.l1_exp_low, cfg.l1_exp_high)]  # replicate is (-8,9)
    # l1_range = [0.0003] 
    learned_dict_ratios = [cfg.dict_ratio_exp_base**exp for exp in range(cfg.dict_ratio_exp_low, cfg.dict_ratio_exp_high)]  # replicate is (-2,6)
    print("Range of l1 values being used: ", l1_range)
    print("Range of dict_sizes compared to ground truth being used:", learned_dict_ratios)
    mmcs_matrix = np.zeros((len(l1_range), len(learned_dict_ratios)))
    dead_features_matrix = np.zeros((len(l1_range), len(learned_dict_ratios)))
    recon_loss_matrix = np.zeros((len(l1_range), len(learned_dict_ratios)))

    # 2D array of learned dictionaries, indexed by l1_alpha and learned_dict_ratio, start with Nones
    auto_encoders = [[None for _ in range(len(learned_dict_ratios))] for _ in range(len(l1_range))]

    start_time = datetime.now().strftime("%Y%m%d-%H%M%S")

    for l1_alpha, learned_dict_ratio in tqdm(list(itertools.product(l1_range, learned_dict_ratios))):
        cfg.l1_alpha = l1_alpha
        cfg.learned_dict_ratio = learned_dict_ratio
        cfg.n_components_dictionary = int(cfg.n_ground_truth_components * cfg.learned_dict_ratio)
        mmcs, auto_encoder, n_dead_features, reconstruction_loss = run_single_go(cfg, data_generator)
        print(f"l1_alpha: {l1_alpha} | learned_dict_ratio: {learned_dict_ratio} | mmcs: {mmcs:.3f} | n_dead_features: {n_dead_features} | reconstruction_loss: {reconstruction_loss:.3f}")

        mmcs_matrix[l1_range.index(l1_alpha), learned_dict_ratios.index(learned_dict_ratio)] = mmcs
        dead_features_matrix[l1_range.index(l1_alpha), learned_dict_ratios.index(learned_dict_ratio)] = n_dead_features
        recon_loss_matrix[l1_range.index(l1_alpha), learned_dict_ratios.index(learned_dict_ratio)] = reconstruction_loss
        auto_encoders[l1_range.index(l1_alpha)][learned_dict_ratios.index(learned_dict_ratio)] = auto_encoder.cpu()

    outputs_folder = f"outputs"
    outputs_folder = os.path.join(outputs_folder, start_time)
    os.makedirs(outputs_folder, exist_ok=True)

    # Save the matrices and the data generator
    plot_mat(mmcs_matrix, l1_range, learned_dict_ratios, show=False, save_folder=outputs_folder, title="Mean Max Cosine Similarity w/ True", save_name="mmcs_matrix.png", col_range=(0.0, 1.0))
    # clamp dead_features to 0-100 for better visualisation
    dead_features_matrix = np.clip(dead_features_matrix, 0, 100)
    plot_mat(dead_features_matrix, l1_range, learned_dict_ratios, show=False, save_folder=outputs_folder, title="Dead Neurons", save_name="dead_features_matrix.png")
    plot_mat(recon_loss_matrix, l1_range, learned_dict_ratios, show=False, save_folder=outputs_folder, title="Reconstruction Loss", save_name="recon_loss_matrix.png")
    with open(os.path.join(outputs_folder, "auto_encoders.pkl"), "wb") as f:
        pickle.dump(auto_encoders, f)
    with open(os.path.join(outputs_folder, "config.pkl"), "wb") as f:
        pickle.dump(cfg, f)
    with open(os.path.join(outputs_folder, "data_generator.pkl"), "wb") as f:
        pickle.dump(data_generator, f)
    with open(os.path.join(outputs_folder, "mmcs_matrix.pkl"), "wb") as f:
        pickle.dump(mmcs_matrix, f)
    with open(os.path.join(outputs_folder, "dead_features.pkl"), "wb") as f:
        pickle.dump(dead_features_matrix, f)
    with open(os.path.join(outputs_folder, "recon_loss.pkl"), "wb") as f:
        pickle.dump(recon_loss_matrix, f)

    if(len(learned_dict_ratios) > 1):
        # run MMCS-with-larger at the end of each mini run
        learned_dicts = [[auto_e.decoder.weight.detach().cpu().data.t() for auto_e in l1] for l1 in auto_encoders]
        mmcs_with_larger, feats_above_threshold, full_max_cosine_sim_for_histograms = run_mmcs_with_larger(cfg, learned_dicts, threshold=cfg.threshold)

        with open(os.path.join(outputs_folder, "larger_dict_compare.pkl"), "wb") as f:
            pickle.dump(mmcs_with_larger, f)
        with open(os.path.join(outputs_folder, "larger_dict_threshold.pkl"), "wb") as f:
            pickle.dump(feats_above_threshold, f)
        with open(os.path.join(outputs_folder, "max_cosine_similarities.pkl"), "wb") as f:
            pickle.dump(full_max_cosine_sim_for_histograms, f)

        plot_mat(mmcs_with_larger, l1_range, learned_dict_ratios, show=False, save_folder=outputs_folder, title="Average MMCS with larger dicts", save_name="av_mmcs_with_larger_dicts.png")
        plot_mat(feats_above_threshold, l1_range, learned_dict_ratios, show=False, save_folder=outputs_folder, title=f"MMCS with larger dicts above {cfg.threshold}", save_name="percentage_above_threshold_mmcs_with_larger_dicts.png")
        plot_hist(full_max_cosine_sim_for_histograms, l1_range, learned_dict_ratios, show=False, save_folder=outputs_folder, title=f"Max Cosine Similarities", save_name="histogram_max_cosine_sim.png")


def run_with_real_data(cfg, auto_encoder: AutoEncoder, completed_batches: int = 0, mini_run: int = 1, n_mini_runs: int = 1):
    optimizer = optim.Adam(auto_encoder.parameters(), lr=cfg.learning_rate)
    running_recon_loss = 0.0
    running_l1_loss = 0.0
    feature_activations = np.zeros((cfg.n_components_dictionary))
    time_horizon = 1000
    # torch.autograd.set_detect_anomaly(True)
    n_chunks_in_folder = len(os.listdir(cfg.dataset_folder))
    wb_tag = f"l1={cfg.l1_alpha:.2E}_ds={cfg.n_components_dictionary}_mr={mini_run}"
    old_dict = auto_encoder.decoder.weight.detach().cpu().data.t().clone()

    n_batches = 0
    breakout = False
    for epoch in range(cfg.epochs):
        chunk_order = np.random.permutation(n_chunks_in_folder)
        for chunk_ndx, chunk_id in enumerate(chunk_order):
            chunk_loc = os.path.join(cfg.dataset_folder, f"{chunk_id}.pkl")
            dataset = DataLoader(pickle.load(open(chunk_loc, "rb")), batch_size=cfg.batch_size, shuffle=True)
            for batch_idx, batch in enumerate(dataset):
                n_batches += 1
                batch = batch[0].to(cfg.device).to(torch.float32)
                optimizer.zero_grad()
                # Run through auto_encoder

                x_hat, dict_levels = auto_encoder(batch)
                l_reconstruction = torch.nn.MSELoss()(batch, x_hat)
                l_l1 = cfg.l1_alpha * torch.norm(dict_levels, 1, dim=1).mean()
                loss = l_reconstruction + l_l1
                loss.backward()
                optimizer.step()

                if n_batches == 1:
                    running_recon_loss = l_reconstruction.item()
                    running_l1_loss = l_l1.item()
                    feature_activations = dict_levels.detach().mean(dim=0).cpu().numpy()
                else:
                    running_recon_loss *= (time_horizon - 1) / time_horizon
                    running_recon_loss += l_reconstruction.item() / time_horizon
                    running_l1_loss *= (time_horizon - 1) / time_horizon
                    running_l1_loss += l_l1.item() / time_horizon
                    feature_activations *= (time_horizon - 1) / time_horizon
                    feature_activations += dict_levels.detach().mean(dim=0).cpu().numpy() / time_horizon

                if (n_batches + completed_batches) % 1000 == 0:
                    new_dict = auto_encoder.decoder.weight.detach().cpu().data.t().clone()
                    feature_angle_shift = check_feature_movement(old_dict, new_dict)
                    old_dict = new_dict

                    momentum_mag = get_size_of_momentum(cfg, optimizer)

                    print(
                        f"L1 Coef: {cfg.l1_alpha:.2E} | Dict ratio: {cfg.n_components_dictionary / cfg.mlp_width} | "
                        + f"Batch: {batch_idx+1}/{len(dataset)} | Chunk: {chunk_ndx+1}/{n_chunks_in_folder} | Minirun: {mini_run + 1}/{n_mini_runs} | "
                        + f"Epoch: {epoch+1}/{cfg.epochs} | Reconstruction loss: {running_recon_loss:.6f} | l1: {l_l1:.6f}"
                    )
                    if cfg.use_wandb:
                        wandb.log(
                            {
                                f"{wb_tag}.reconstruction_loss": running_recon_loss,
                                f"{wb_tag}.l1_loss": l_l1,
                                f"{wb_tag}.feature_angle_shift": feature_angle_shift,
                                f"{wb_tag}.momentum_mag": momentum_mag,
                                f"total_steps": completed_batches + n_batches,
                            },
                            commit=True,  # seems to remove weirdness with step numbers
                        )

                if cfg.max_batches and n_batches >= cfg.max_batches:
                    breakout=True
                    break
            if breakout:
                break
        if breakout:
            break
    total_batches = n_batches + completed_batches
    return auto_encoder, running_recon_loss, running_l1_loss, feature_activations, total_batches


def make_activation_dataset(cfg, sentence_dataset: DataLoader, model: HookedTransformer, tensor_name: str, baukit: bool = False, chunk_size_gb: int = 2) -> pd.DataFrame:
    print(f"Running model and saving activations to {cfg.dataset_folder}")
    with torch.no_grad():
        chunk_size = chunk_size_gb * (2**30)  # 2GB
        activation_size = cfg.mlp_width * 2 * cfg.model_batch_size * cfg.max_length  # 3072 mlp activations, 2 bytes per half, 1024 context window
        max_chunks = chunk_size // activation_size
        dataset = []
        n_saved_chunks = 0
        for batch_idx, batch in tqdm(enumerate(sentence_dataset)):
            batch = batch["input_ids"].to(cfg.device)
            if baukit:
                # Don't have nanoGPT models integrated with transformer_lens so using baukit for activations
                with Trace(model, tensor_name) as ret:
                    _ = model(batch)
                    mlp_activation_data = ret.output
                    mlp_activation_data = rearrange(mlp_activation_data, "b s n -> (b s) n").to(torch.float16).to(cfg.device)
                    mlp_activation_data = nn.functional.gelu(mlp_activation_data)
            else:
                _, cache = model.run_with_cache(batch)
                mlp_activation_data = cache[tensor_name].to(cfg.device).to(torch.float16)  # NOTE: could do all layers at once, but currently just doing 1 layer
                mlp_activation_data = rearrange(mlp_activation_data, "b s n -> (b s) n")

            dataset.append(mlp_activation_data)
            if len(dataset) >= max_chunks:
                # Need to save, restart the list
                save_activation_chunk(dataset, n_saved_chunks, cfg)
                n_saved_chunks += 1
                print(f"Saved chunk {n_saved_chunks} of activations, total size:  {batch_idx * activation_size} ")
                dataset = []
                if n_saved_chunks == cfg.n_chunks:
                    break
    
        if n_saved_chunks < cfg.n_chunks:
            save_activation_chunk(dataset, n_saved_chunks, cfg)
            print(f"Saved undersized chunk {n_saved_chunks} of activations, total size:  {batch_idx * activation_size} ")

def save_activation_chunk(dataset, n_saved_chunks, cfg):
    dataset_t = torch.cat(dataset, dim=0).to("cpu")
    dataset_obj = torch.utils.data.TensorDataset(dataset_t)
    os.makedirs(cfg.dataset_folder, exist_ok=True)
    with open(cfg.dataset_folder + "/" + str(n_saved_chunks) + ".pkl", "wb") as f:
        pickle.dump(dataset_obj, f)
    


def run_mmcs_with_larger(cfg, learned_dicts, threshold=0.9):
    n_l1_coefs, n_dict_sizes = len(learned_dicts), len(learned_dicts[0])
    av_mmcs_with_larger_dicts = np.zeros((n_l1_coefs, n_dict_sizes))
    feats_above_threshold = np.zeros((n_l1_coefs, n_dict_sizes))
    full_max_cosine_sim_for_histograms = np.empty((n_l1_coefs, n_dict_sizes-1), dtype=object)


    for l1_ndx, dict_size_ndx in tqdm(list(itertools.product(range(n_l1_coefs), range(n_dict_sizes)))):
        if dict_size_ndx == n_dict_sizes - 1:
            continue
        smaller_dict = learned_dicts[l1_ndx][dict_size_ndx]
        # Clone the larger dict, because we're going to zero it out to do replacements
        larger_dict_clone = learned_dicts[l1_ndx][dict_size_ndx + 1].clone().to(cfg.device)
        smaller_dict_features, _ = smaller_dict.shape
        larger_dict_features, _ = larger_dict_clone.shape
        # Hungary algorithm
        from scipy.optimize import linear_sum_assignment
        # Calculate all cosine similarities and store in a 2D array
        cos_sims = np.zeros((smaller_dict_features, larger_dict_features))
        for idx, vector in enumerate(smaller_dict):
            cos_sims[idx] = torch.nn.functional.cosine_similarity(vector.to(cfg.device), larger_dict_clone, dim=1).cpu().numpy()
        # Convert to a minimization problem
        cos_sims = 1 - cos_sims
        # Use the Hungarian algorithm to solve the assignment problem
        row_ind, col_ind = linear_sum_assignment(cos_sims)
        # Retrieve the max cosine similarities and corresponding indices
        max_cosine_similarities = 1 - cos_sims[row_ind, col_ind]
        av_mmcs_with_larger_dicts[l1_ndx, dict_size_ndx] = max_cosine_similarities.mean().item()
        threshold = 0.9
        feats_above_threshold[l1_ndx, dict_size_ndx] = (max_cosine_similarities > threshold).sum().item() / smaller_dict_features * 100
        full_max_cosine_sim_for_histograms[l1_ndx][dict_size_ndx] = max_cosine_similarities

    return av_mmcs_with_larger_dicts, feats_above_threshold, full_max_cosine_sim_for_histograms


def check_feature_movement(dict: torch.Tensor, old_dict: torch.Tensor):
    """
    Takes in two feature dicts of the same dimension,
    and measures the extent to which they differ.

    """
    assert dict.shape == old_dict.shape
    cos_sims = torch.zeros(dict.shape)
    for i in range(dict.shape[0]):
        cos_sims[i] = torch.nn.functional.cosine_similarity(dict[i], old_dict[i], dim=0)

    total_movement = (1 - cos_sims).sum().item()
    return total_movement

def save_torch_models(models: List[List[AutoEncoder]], path: str) -> None:
    """
    Saves a list of lists of torch models to a given path.
    """
    models_dict = {}
    for l1_models in models:
        for model in l1_models:
            l1_coef = model.l1_coef
            dict_size = model.n_dict_components
            models_dict[f"l1={l1_coef:.2E}_ds={dict_size}"] = model.state_dict()
    
    torch.save(models_dict, path)
            
            
def get_size_of_momentum(cfg: dotdict, optimizer: torch.optim.Optimizer):
    """
    Returns the size of the momentum vector for a given optimizer, for the decoder.
    """
    adam_momentum_tensor = optimizer.state_dict()["state"][0]["exp_avg"]
    decoder_shape = cfg.mlp_width, cfg.n_components_dictionary  # decoder is Linear(n_components, mlp_width) so tensor is stored as (mlp_width, n_components)
    assert adam_momentum_tensor.shape == decoder_shape
    return adam_momentum_tensor.detach().abs().sum().item()  # sum of absolute values of all elements

def setup_data(cfg, tokenizer, model, use_baukit=False, start_line=0, chunk_size_gb=2):
    sentence_len_lower = 1000
    max_lines = int((chunk_size_gb * 1e9  * cfg.n_chunks)/ (cfg.mlp_width * sentence_len_lower * 2))
    print(f"Setting max_lines to {max_lines} to minimize sentences processed")

    sentence_dataset = make_sentence_dataset(cfg.dataset_name, max_lines=max_lines, start_line=start_line)
    tensor_name = make_tensor_name(cfg)
    tokenized_sentence_dataset, bits_per_byte = chunk_and_tokenize(sentence_dataset, tokenizer, max_length=cfg.max_length)
    token_loader = DataLoader(tokenized_sentence_dataset, batch_size=cfg.model_batch_size, shuffle=True)
    make_activation_dataset(cfg, token_loader, model, tensor_name, use_baukit, chunk_size_gb=chunk_size_gb)
    n_lines = len(sentence_dataset)
    return n_lines


def run_real_data_model(cfg: dotdict):
    print(cfg)
<<<<<<< HEAD

=======
>>>>>>> 7dc3f62f
    # cfg.model_name = "EleutherAI/pythia-70m-deduped"
    if cfg.model_name in ["gpt2", "EleutherAI/pythia-70m-deduped"]:
        model = HookedTransformer.from_pretrained(cfg.model_name, device=cfg.device)
        use_baukit = False
    elif cfg.model_name == "nanoGPT":
        model_dict = torch.load(open(cfg.model_path, "rb"), map_location="cpu")["model"]
        model_dict = {k.replace("_orig_mod.", ""): v for k, v in model_dict.items()}
        cfg_loc = cfg.model_path[:-3] + "cfg"  # cfg loc is same as model_loc but with .pt replaced with cfg.py
        cfg_loc = cfg_loc.replace("/", ".")
        model_cfg = importlib.import_module(cfg_loc).model_cfg
        model = GPT(model_cfg).to(cfg.device)
        model.load_state_dict(model_dict)
        use_baukit = True
    else:
        raise ValueError("Model name not recognised")

    if hasattr(model, "tokenizer"):
        tokenizer = model.tokenizer
    else:
        print("Using default tokenizer from gpt2")
        tokenizer = GPT2Tokenizer.from_pretrained("gpt2")

    # Check if we have already run this model and got the activations
    dataset_name = cfg.dataset_name.split("/")[-1] + "-" + cfg.model_name + "-" + str(cfg.layer)
    cfg.dataset_folder = os.path.join(cfg.datasets_folder, dataset_name)
    os.makedirs(cfg.dataset_folder, exist_ok=True)

    if len(os.listdir(cfg.dataset_folder)) == 0:
        print(f"Activations in {cfg.dataset_folder} do not exist, creating them")
        n_lines = setup_data(cfg, tokenizer, model, use_baukit=use_baukit)
    else:
        print(f"Activations in {cfg.dataset_folder} already exist, loading them")
        # get mlp_width from first file
        with open(os.path.join(cfg.dataset_folder, "0.pkl"), "rb") as f:
            dataset = pickle.load(f)
        cfg.mlp_width = dataset.tensors[0][0].shape[-1]
        n_lines = cfg.max_lines
        del dataset

    l1_range = [cfg.l1_exp_base**exp for exp in range(cfg.l1_exp_low, cfg.l1_exp_high)]
    dict_ratios = [cfg.dict_ratio_exp_base**exp for exp in range(cfg.dict_ratio_exp_low, cfg.dict_ratio_exp_high)]
    dict_sizes = [int(cfg.mlp_width * ratio) for ratio in dict_ratios]

    print("Range of l1 values being used: ", l1_range)
    print("Range of dict_sizes being used:", dict_sizes)
    dead_features_matrix = np.zeros((len(l1_range), len(dict_sizes)))
    recon_loss_matrix = np.zeros((len(l1_range), len(dict_sizes)))
    l1_loss_matrix = np.zeros((len(l1_range), len(dict_sizes)))
    feature_activations_matrix = [[None for _ in dict_sizes] for _ in l1_range]

    # 2D array of learned dictionaries, indexed by l1_alpha and learned_dict_ratio, start with Nones
    auto_encoders = [[AutoEncoder(cfg.mlp_width, n_feats, l1_coef=l1_ndx).to(cfg.device) for n_feats in dict_sizes] for l1_ndx in l1_range]
    if cfg.load_autoencoders:
        # We check if the sizes match for any of the saved autoencoders, and if so, load them
        loaded_autoencoders = pickle.load(open(cfg.load_autoencoders, "rb"))
        for autoencoder_list in loaded_autoencoders:
            for ae in autoencoder_list:
                if ae.activation_size != cfg.mlp_width:
                    print(f"Mismatch of activation size, expected {cfg.mlp_width} but got {ae.activation_size}")
                    continue
                if ae.l1_coef in l1_range and ae.decoder.weight.shape[1] in dict_sizes:
                    print("Loading autoencoder with l1_coef", ae.l1_coef, "and dict_size", ae.decoder.weight.shape[1])
                    auto_encoders[l1_range.index(ae.l1_coef)][dict_sizes.index(ae.decoder.weight.shape[1])] = ae
                else:
                    print(f"Unable to match autoencoder with l1_coef {ae.l1_coef} and dict_size {ae.decoder.weight.shape[1]}")

    learned_dicts: List[List[Optional[torch.Tensor]]] = [[None for _ in range(len(dict_sizes))] for _ in range(len(l1_range))]

    start_time = datetime.now().strftime("%Y%m%d-%H%M%S")
    outputs_folder_ = os.path.join(cfg.outputs_folder, start_time)
    outputs_folder = outputs_folder_
    os.makedirs(outputs_folder, exist_ok=True)

    if cfg.use_wandb:
        secrets = json.load(open("secrets.json"))
        wandb.login(key=secrets["wandb_key"])
        wandb_run_name = f"{cfg.model_name}_{start_time[4:]}"  # trim year
        wandb.init(project="sparse coding", config=dict(cfg), name=wandb_run_name, entity="sparse_coding")

    step_n = 0
    for mini_run in tqdm(range(cfg.mini_runs)):
        if cfg.save_after_mini:
<<<<<<< HEAD
            outputs_folder = os.path.join(outputs_folder_, str(mini_run))
=======
            outputs_folder = os.path.join(outputs_folder, str(mini_run))
>>>>>>> 7dc3f62f
            os.makedirs(outputs_folder, exist_ok=True)

        for l1_ndx, dict_size_ndx in list(itertools.product(range(len(l1_range)), range(len(dict_sizes)))):
            l1_loss = l1_range[l1_ndx]
            dict_size = dict_sizes[dict_size_ndx]

            cfg.l1_alpha = l1_loss
            cfg.n_components_dictionary = dict_size
            auto_encoder = auto_encoders[l1_ndx][dict_size_ndx]

            auto_encoder, reconstruction_loss, l1_loss, feature_activations, completed_batches = run_with_real_data(cfg, auto_encoder, completed_batches=step_n, mini_run=mini_run, n_mini_runs=cfg.mini_runs)
            if l1_ndx == (len(l1_range) - 1) and dict_size_ndx == (len(dict_sizes) - 1):
                step_n = completed_batches

            feature_activations_matrix[l1_ndx][dict_size_ndx] = feature_activations
            dead_features_matrix[l1_ndx, dict_size_ndx] = feature_activations.shape[0] - np.count_nonzero(feature_activations)
            recon_loss_matrix[l1_ndx, dict_size_ndx] = reconstruction_loss
            l1_loss_matrix[l1_ndx, dict_size_ndx] = l1_loss

        # run MMCS-with-larger at the end of each mini run
        learned_dicts = [[auto_e.decoder.weight.detach().cpu().data.t() for auto_e in l1] for l1 in auto_encoders]
        mmcs_with_larger, feats_above_threshold, mcs = run_mmcs_with_larger(cfg, learned_dicts, threshold=cfg.threshold)

        # also just report them as variables
        for l1_ndx, dict_size_ndx in list(itertools.product(range(len(l1_range)), range(len(dict_sizes)))):
            l1_coef = l1_range[l1_ndx]
            dict_size = dict_sizes[dict_size_ndx]
            if(cfg.use_wandb):
                wb_tag = f"l1={l1_coef:.2E}_ds={dict_size}_mr={mini_run}"
                wandb.log({f"{wb_tag}.n_dead_features": dead_features_matrix[l1_ndx, dict_size_ndx]}, step=step_n, commit=True)
                wandb.log({f"{wb_tag}.mmcs_with_larger": mmcs_with_larger[l1_ndx, dict_size_ndx]}, step=step_n, commit=True)
                wandb.log({f"{wb_tag}.feats_above_threshold": feats_above_threshold[l1_ndx, dict_size_ndx]}, step=step_n, commit=True)
                #TODO decide what to do for full_histogram.
        dead_features_matrix = np.clip(dead_features_matrix, 0, 100)
        
        plot_mat(
            dead_features_matrix,
            l1_range,
            dict_sizes,
            show=False,
            save_folder=outputs_folder,
            title="Dead Neurons",
            save_name="dead_features_matrix.png",
            col_range=(
                0.0,
                100.0,
            ),
        )
        plot_mat(recon_loss_matrix, l1_range, dict_sizes, show=False, save_folder=outputs_folder, title="Reconstruction Loss", save_name="recon_loss_matrix.png")
        plot_mat(l1_loss_matrix, l1_range, dict_sizes, show=False, save_folder=outputs_folder, title="L1 Loss", save_name="l1_loss_matrix.png")
        # upload images to wandb
        if cfg.use_wandb:
            wandb_tag = f"mr={mini_run}"
            wandb.log({f"{wandb_tag}.dead_features": wandb.Image(os.path.join(outputs_folder, "dead_features_matrix.png"))}, commit=True)
            wandb.log({f"{wandb_tag}.recon_loss": wandb.Image(os.path.join(outputs_folder, "recon_loss_matrix.png"))}, commit=True)
            wandb.log({f"{wandb_tag}.l1_loss": wandb.Image(os.path.join(outputs_folder, "l1_loss_matrix.png"))}, commit=True)
        if(len(dict_sizes) > 1) and cfg.use_wandb:
            plot_mat(mmcs_with_larger, l1_range, dict_sizes, show=False, save_folder=outputs_folder, title="Average mmcs with larger dicts", save_name="av_mmcs_with_larger_dicts.png", col_range=(0.0, 1.0))
            plot_mat(feats_above_threshold, l1_range, dict_sizes, show=False, save_folder=outputs_folder, title=f"MN features abouve {cfg.threshold}", save_name="percentage_above_threshold_mmcs_with_larger_dicts.png")
            plot_hist(mcs, l1_range, dict_sizes, show=False, save_folder=outputs_folder, title=f"Max Cosine Similarities", save_name="histogram_max_cosine_sim.png")
            if cfg.use_wandb:
                wandb_tag = f"mr={mini_run}"
                wandb.log({f"{wandb_tag}.mmcs_with_larger": wandb.Image(os.path.join(outputs_folder, "av_mmcs_with_larger_dicts.png"))}, commit=True)
                wandb.log({f"{wandb_tag}.feats_above_threshold": wandb.Image(os.path.join(outputs_folder, "percentage_above_threshold_mmcs_with_larger_dicts.png"))}, commit=True)
                wandb.log({f"{wandb_tag}.mcs_histogram": wandb.Image(os.path.join(outputs_folder, "histogram_max_cosine_sim.png"))}, commit=True)

        if cfg.save_after_mini:
            cpu_autoencoders = [[deepcopy(auto_e).to(torch.device("cpu")) for auto_e in l1] for l1 in auto_encoders]
            minirun_folder = os.path.join(outputs_folder, f"minirun{mini_run}")
            os.makedirs(minirun_folder, exist_ok=True)
            encoders_loc = os.path.join(minirun_folder, "autoencoders.pth")
            activations_loc = os.path.join(minirun_folder, "av_activations.pkl")
            save_torch_models(cpu_autoencoders, encoders_loc)
            with open(activations_loc, "wb") as f:
                pickle.dump(feature_activations_matrix, f)
            
            if cfg.upload_to_aws:
                upload_to_aws(encoders_loc)
                upload_to_aws(activations_loc)

        if cfg.refresh_data:
            print("Remaking dataset")
            os.system(f"rm -rf {cfg.dataset_folder}/*") # delete the old dataset
            n_new_lines = setup_data(cfg, tokenizer, model, use_baukit, start_line=n_lines)
            n_lines += n_new_lines


    if cfg.use_wandb:
        wandb.finish()

    # clamp dead_features to 0-100 for better visualisation
    dead_features_matrix = np.clip(dead_features_matrix, 0, 100)
    plot_mat(dead_features_matrix, l1_range, dict_sizes, show=False, save_folder=outputs_folder, title="Dead Neurons", save_name="dead_features_matrix.png")
    plot_mat(recon_loss_matrix, l1_range, dict_sizes, show=False, save_folder=outputs_folder, title="Reconstruction Loss", save_name="recon_loss_matrix.png")
    cpu_autoencoders = [[auto_e.to(torch.device("cpu")) for auto_e in l1] for l1 in auto_encoders]
    with open(os.path.join(outputs_folder, "auto_encoders.pkl"), "wb") as f:
        pickle.dump(cpu_autoencoders, f)
    with open(os.path.join(outputs_folder, "config.pkl"), "wb") as f:
        pickle.dump(cfg, f)
    with open(os.path.join(outputs_folder, "dead_features.pkl"), "wb") as f:
        pickle.dump(dead_features_matrix, f)
    with open(os.path.join(outputs_folder, "recon_loss.pkl"), "wb") as f:
        pickle.dump(recon_loss_matrix, f)

    # Compare each learned dictionary to the larger ones
    learned_dicts = [[auto_e.decoder.weight.detach().cpu().data.t() for auto_e in l1] for l1 in auto_encoders]
    mmcs_with_larger, feats_above_threshold, mcs = run_mmcs_with_larger(cfg, learned_dicts, threshold=cfg.threshold)

    with open(os.path.join(outputs_folder, "larger_dict_compare.pkl"), "wb") as f:
        pickle.dump(mmcs_with_larger, f)
    with open(os.path.join(outputs_folder, "larger_dict_threshold.pkl"), "wb") as f:
        pickle.dump(feats_above_threshold, f)

    if(len(dict_sizes) > 1):
        plot_mat(mmcs_with_larger, l1_range, dict_sizes, show=False, save_folder=outputs_folder, title="Average mmcs with larger dicts", save_name="av_mmcs_with_larger_dicts.png", col_range=(0.0, 1.0))
        plot_mat(feats_above_threshold, l1_range, dict_sizes, show=False, save_folder=outputs_folder, title=f"MMCS with larger dicts above {cfg.threshold}", save_name="percentage_above_threshold_mmcs_with_larger_dicts.png")
        plot_hist(mcs, l1_range, dict_sizes, show=False, save_folder=outputs_folder, title=f"Max Cosine Similarities", save_name="histogram_max_cosine_sim.png")


def main():
    cfg = parse_args()

    torch.manual_seed(cfg.seed)
    np.random.seed(cfg.seed)

    if cfg.run_toy:
        run_toy_model(cfg)
    else:
        run_real_data_model(cfg)


if __name__ == "__main__":
    main()<|MERGE_RESOLUTION|>--- conflicted
+++ resolved
@@ -917,10 +917,6 @@
 
 def run_real_data_model(cfg: dotdict):
     print(cfg)
-<<<<<<< HEAD
-
-=======
->>>>>>> 7dc3f62f
     # cfg.model_name = "EleutherAI/pythia-70m-deduped"
     if cfg.model_name in ["gpt2", "EleutherAI/pythia-70m-deduped"]:
         model = HookedTransformer.from_pretrained(cfg.model_name, device=cfg.device)
@@ -1003,11 +999,7 @@
     step_n = 0
     for mini_run in tqdm(range(cfg.mini_runs)):
         if cfg.save_after_mini:
-<<<<<<< HEAD
             outputs_folder = os.path.join(outputs_folder_, str(mini_run))
-=======
-            outputs_folder = os.path.join(outputs_folder, str(mini_run))
->>>>>>> 7dc3f62f
             os.makedirs(outputs_folder, exist_ok=True)
 
         for l1_ndx, dict_size_ndx in list(itertools.product(range(len(l1_range)), range(len(dict_sizes)))):
