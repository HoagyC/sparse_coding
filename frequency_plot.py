import standard_metrics
import matplotlib
import torch

import numpy as np

if __name__ == "__main__":
<<<<<<< HEAD
    learned_dict_files = [
        "output_4_rd_deep/_0/learned_dicts.pt",
        "output_4_rd_deep/_1/learned_dicts.pt",
        "output_4_rd_deep/_2/learned_dicts.pt",
        "output_4_rd_deep/_3/learned_dicts.pt",
        "output_4_rd_deep/_4/learned_dicts.pt",
        "output_4_rd_deep/_5/learned_dicts.pt",
        "output_4_rd_deep/_6/learned_dicts.pt",
        "output_4_rd_deep/_7/learned_dicts.pt",
    ]
=======
    chunk_range = [30]
    all_sets = []
    learned_dict_files_2 = [f"output_hoagy_dense_sweep_tied_resid_l2_r2/_{x}/learned_dicts.pt" for x in chunk_range]
    learned_dict_files_4 = [f"output_hoagy_dense_sweep_tied_resid_l2_r4/_{x}/learned_dicts.pt" for x in chunk_range]
    learned_dict_files_8 = [f"output_hoagy_dense_sweep_tied_resid_l2_r8/_{x}/learned_dicts.pt" for x in chunk_range]
    learned_dict_files_untied = [f"output_hoagy_dense_sweep_resid_l2_r4/_{x}/learned_dicts.pt" for x in chunk_range]
    all_sets = [learned_dict_files_2, learned_dict_files_4, learned_dict_files_8]
>>>>>>> 05d39eb0

    learned_dict_sets = [[torch.load(f) for f in set] for set in all_sets]

    dataset = torch.load("pilechunks_l2_resid/0.pt")
    sample_idxs = np.random.choice(len(dataset), 5000, replace=False)

    device = torch.device("cuda:0")

    sample = dataset[sample_idxs].to(dtype=torch.float32, device=device)

    datapoint_sets = []
    for i, learned_dicts in enumerate(learned_dict_sets):
        datapoints = []
        for learned_dict_set in learned_dicts:
            datapoint_series = []
            for learned_dict, hyperparams in learned_dict_set:
                learned_dict.to_device(device)
                r_sq = standard_metrics.fraction_variance_unexplained(learned_dict, sample).item()
                sparsity = standard_metrics.mean_nonzero_activations(learned_dict, sample).sum().item()
                datapoint_series.append((r_sq, sparsity, hyperparams["l1_alpha"]))
            datapoints.append(datapoint_series)
        datapoint_sets.append(datapoints)

    colors = ["Purples", "Blues", "Greens", "Oranges", "Reds"]
    markers = ["o", "v", "s", "P", "X"]
    #labels = ["0.5", "1", "2", "4", "8"]
    #labels = [str(r) for r in learned_dict_files]
    labels = [str(r) for r in chunk_range]

    import matplotlib.pyplot as plt
    import math

    fig = plt.figure()
    ax = fig.add_subplot(111)
    for k, datapoints in enumerate(datapoint_sets):
        for i, datapoint_series in enumerate(datapoints[:32]):
            r_sq, sparsity, l1_alpha = zip(*datapoint_series)
            ax.scatter(sparsity, r_sq, c=[math.log10(l1) for l1 in l1_alpha], label=labels[i], cmap=colors[i % len(colors)], vmin=-5, vmax=-2, marker=markers[k])
            if i == len(datapoints) - 1:
                # write the l1_alpha values on every 5th point and highlight them
                for j, (x, y) in enumerate(zip(sparsity, r_sq)):
                    if j % 5 == 0:
                        ax.annotate(f"{l1_alpha[j]:.1}", (x, y))
                        ax.scatter([x], [y], c="black")
    

    ax.set_xlabel("Mean no. features active")
    ax.set_ylabel("Unexplained Variance")
    ax.legend()
    plt.savefig("freq_plot_compare.png")<|MERGE_RESOLUTION|>--- conflicted
+++ resolved
@@ -5,7 +5,6 @@
 import numpy as np
 
 if __name__ == "__main__":
-<<<<<<< HEAD
     learned_dict_files = [
         "output_4_rd_deep/_0/learned_dicts.pt",
         "output_4_rd_deep/_1/learned_dicts.pt",
@@ -16,15 +15,6 @@
         "output_4_rd_deep/_6/learned_dicts.pt",
         "output_4_rd_deep/_7/learned_dicts.pt",
     ]
-=======
-    chunk_range = [30]
-    all_sets = []
-    learned_dict_files_2 = [f"output_hoagy_dense_sweep_tied_resid_l2_r2/_{x}/learned_dicts.pt" for x in chunk_range]
-    learned_dict_files_4 = [f"output_hoagy_dense_sweep_tied_resid_l2_r4/_{x}/learned_dicts.pt" for x in chunk_range]
-    learned_dict_files_8 = [f"output_hoagy_dense_sweep_tied_resid_l2_r8/_{x}/learned_dicts.pt" for x in chunk_range]
-    learned_dict_files_untied = [f"output_hoagy_dense_sweep_resid_l2_r4/_{x}/learned_dicts.pt" for x in chunk_range]
-    all_sets = [learned_dict_files_2, learned_dict_files_4, learned_dict_files_8]
->>>>>>> 05d39eb0
 
     learned_dict_sets = [[torch.load(f) for f in set] for set in all_sets]
 
