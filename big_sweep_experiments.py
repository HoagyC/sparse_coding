--- conflicted
+++ resolved
@@ -460,18 +460,13 @@
                 cfg.layer_loc = layer_loc
                 cfg.learned_dict_ratio = dict_ratio
 
-<<<<<<< HEAD
-                cfg.output_folder = f"output_hoagy_dense_sweep{'_tied' if cfg.tied_ae else ''}_{cfg.layer_loc}_l{cfg.layer}_r{int(cfg.learned_dict_ratio)}"
-                cfg.dataset_folder = f"pilechunks_l{cfg.layer}_{cfg.layer_loc}"
-=======
-                print(f"Running layer {layer}, use_resid {use_resid}, dict_ratio {dict_ratio}")
-
-                cfg.output_folder = f"output_hoagy_dense_sweep{'_tied' if cfg.tied_ae else ''}_{'resid' if cfg.use_residual else 'mlp'}_l{cfg.layer}_r{int(cfg.learned_dict_ratio)}"
-                cfg.dataset_folder = f"pilechunks_l{cfg.layer}_{'mlp' if not cfg.use_residual else 'resid'}"
+                print(f"Running layer {layer}, layer location {layer_loc}, dict_ratio {dict_ratio}")
+
+                cfg.output_folder = f"output_hoagy_dense_sweep{'_tied' if cfg.tied_ae else ''}_{layer_loc}_l{cfg.layer}_r{int(cfg.learned_dict_ratio)}"
+                cfg.dataset_folder = f"pilechunks_l{cfg.layer}_{layer_loc}"
                 
                 print(f"Output folder: {cfg.output_folder}, dataset folder: {cfg.dataset_folder}")
                 
->>>>>>> 91bb205f
                 cfg.use_synthetic_dataset = False
                 cfg.dtype = torch.float32
                 cfg.lr = 1e-3
@@ -640,9 +635,4 @@
     sweep(topk_comparison, cfg)
 
 if __name__ == "__main__":
-<<<<<<< HEAD
-    run_across_layers_mlp_untied()
-=======
-    #run_across_layers()
-    topk_synthetic_comparison()
->>>>>>> 91bb205f
+    run_across_layers_mlp_untied()