--- conflicted
+++ resolved
@@ -827,11 +827,11 @@
             },
             device=device
         )
-        args = {"batch_size": cfg.batch_size, "device": device, "dict_size": max_size}
+        args = {"batch_size": cfg.batch_size, "device": device, "dict_size": dict_size}
         name = f"l1_{i}"
         ensembles.append((ensemble, args, name))
     
-    return (ensembles, [], ["l1_alpha", "dict_size"], {"dict_size": dict_sizes, "l1_alpha": [l1_value]})
+    return (ensembles, [], ["l1_alpha", "dict_size"], {"dict_size": [dict_size], "l1_alpha": [l1_values]})
 
 def run_pythia_1_4_b_sweep():
     cfg = parse_args()
@@ -859,8 +859,4 @@
     sweep(pythia_1_4_b_dict, cfg)
 
 if __name__ == "__main__":
-<<<<<<< HEAD
-    run_across_layers_mlp_untied()
-=======
-    run_pythia_1_4_b_sweep()
->>>>>>> 22a60f9e
+    run_pythia_1_4_b_sweep()