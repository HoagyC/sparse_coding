import torch
import torch.nn as nn
import torch.nn.functional as F
import torch.multiprocessing as mp
import torch.utils.data as data

import torchopt

from cluster_runs import dispatch_job_on_chunk

from autoencoders.ensemble import FunctionalEnsemble
from autoencoders.sae_ensemble import FunctionalSAE, FunctionalTiedSAE
from autoencoders.semilinear_autoencoder import SemiLinearSAE
from autoencoders.residual_denoising_autoencoder import FunctionalLISTADenoisingSAE, FunctionalResidualDenoisingSAE
from autoencoders.direct_coef_search import DirectCoefOptimizer
from autoencoders.topk_encoder import TopKEncoder

from argparser import parse_args

import numpy as np

import shutil
from itertools import product

from big_sweep import sweep

# an example function that builds a list of ensembles to run
# you could this as a template for other experiments

# it returns:
# - a list of (ensemble, args, name) tuples,
# - a list of hyperparameters that vary between ensembles
# - a list of hyperparameters that vary between models in the same ensemble
# - a dict of hyperparameter ranges
def tied_vs_not_experiment(cfg):
    l1_values = list(np.logspace(-3.5, -2, 4))

    bias_decays = [0.0, 0.05, 0.1]
    dict_ratios = [2, 4, 8]

    dict_sizes = [cfg.activation_width * ratio for ratio in dict_ratios]

    ensembles = []
    devices = [f"cuda:{i}" for i in range(8)]

    for i in range(2):
        cfgs = product(l1_values[i*2:(i+1)*2], bias_decays)
        models = [
            # this function returns a tuple of (params, buffers)
            # where both are dicts of tensors
            # in this format so they can be ensembled/stacked
            FunctionalSAE.init(cfg.activation_width, cfg.activation_width * 8, l1_alpha, bias_decay=bias_decay, dtype=cfg.dtype)
            for l1_alpha, bias_decay in cfgs
        ]
        device = devices.pop()
        ensemble = FunctionalEnsemble(
            # passing the class here as it is used
            # to figure out how to run the model
            # and convert it into a LearnedDict
            models, FunctionalSAE,
            torchopt.adam, {
                "lr": cfg.lr
            },
            # specify the device to run on
            device=device
        )
        # be sure to specify batch_size, device and dict_size as these are all used regardless of configuration
        args = {"batch_size": cfg.batch_size, "device": device, "tied": False, "dict_size": cfg.activation_width * 8}
        name = f"dict_ratio_8_group_{i}"
        
        ensembles.append((ensemble, args, name))
    
    for i in range(2):
        cfgs = product(l1_values[i*2:(i+1)*2], bias_decays)
        models = [
            FunctionalTiedSAE.init(cfg.activation_width, cfg.activation_width * 8, l1_alpha, bias_decay=bias_decay, dtype=cfg.dtype)
            for l1_alpha, bias_decay in cfgs
        ]
        device = devices.pop()
        ensemble = FunctionalEnsemble(
            models, FunctionalTiedSAE,
            torchopt.adam, {
                "lr": cfg.lr
            },
            device=device
        )
        args = {"batch_size": cfg.batch_size, "device": device, "tied": True, "dict_size": cfg.activation_width * 8}
        name = f"dict_ratio_8_group_{i}_tied"

        ensembles.append((ensemble, args, name))

    for _ in range(1):
        cfgs = product(l1_values, bias_decays)
        models = [
            FunctionalSAE.init(cfg.activation_width, cfg.activation_width * 4, l1_alpha, bias_decay=bias_decay, dtype=cfg.dtype)
            for l1_alpha, bias_decay in cfgs
        ]
        device = devices.pop()
        ensemble = FunctionalEnsemble(
            models, FunctionalSAE,
            torchopt.adam, {
                "lr": cfg.lr
            },
            device=device
        )
        args = {"batch_size": cfg.batch_size, "device": device, "tied": False, "dict_size": cfg.activation_width * 4}
        name = f"dict_ratio_4"

        ensembles.append((ensemble, args, name))
    
    for _ in range(1):
        cfgs = product(l1_values, bias_decays)
        models = [
            FunctionalTiedSAE.init(cfg.activation_width, cfg.activation_width * 4, l1_alpha, bias_decay=bias_decay, dtype=cfg.dtype)
            for l1_alpha, bias_decay in cfgs
        ]
        device = devices.pop()
        ensemble = FunctionalEnsemble(
            models, FunctionalTiedSAE,
            torchopt.adam, {
                "lr": cfg.lr
            },
            device=device
        )
        args = {"batch_size": cfg.batch_size, "device": device, "tied": True, "dict_size": cfg.activation_width * 4}
        name = f"dict_ratio_4_tied"

        ensembles.append((ensemble, args, name))

    for _ in range(1):
        cfgs = product(l1_values, bias_decays)
        models = [
            FunctionalSAE.init(cfg.activation_width, cfg.activation_width * 2, l1_alpha, bias_decay=bias_decay, dtype=cfg.dtype)
            for l1_alpha, bias_decay in cfgs
        ]
        device = devices.pop()
        ensemble = FunctionalEnsemble(
            models, FunctionalSAE,
            torchopt.adam, {
                "lr": cfg.lr
            },
            device=device
        )
        args = {"batch_size": cfg.batch_size, "device": device, "tied": False, "dict_size": cfg.activation_width * 2}
        name = f"dict_ratio_2"

        ensembles.append((ensemble, args, name))

    for _ in range(1):
        cfgs = product(l1_values, bias_decays)
        models = [
            FunctionalTiedSAE.init(cfg.activation_width, cfg.activation_width * 2, l1_alpha, bias_decay=bias_decay, dtype=cfg.dtype)
            for l1_alpha, bias_decay in cfgs
        ]
        device = devices.pop()
        ensemble = FunctionalEnsemble(
            models, FunctionalTiedSAE,
            torchopt.adam, {
                "lr": cfg.lr
            },
            device=device
        )
        args = {"batch_size": cfg.batch_size, "device": device, "tied": True, "dict_size": cfg.activation_width * 2}
        name = f"dict_ratio_2_tied"

        ensembles.append((ensemble, args, name))
    
    # each ensemble is a tuple of (ensemble, args, name)
    # where the name is used to identify the ensemble in the progress bar
    return (ensembles,
        # two slightly different sets of hyperparameters,
        # # that are used in slightly different ways
        # and so you need to specify them separately
        
        # the first list is hyperparameters that vary between ensembles,
        # but are the same for all models in an ensemble
        # the values of these are in the args dict
        ["tied", "dict_size"],
        
        # the second list is hyperparameters that vary between models in the same ensemble
        # the values of these are in the buffers dict, and must be stackable (i.e. 0-dimensional tensors)
        ["l1_alpha", "bias_decay"],
        
        # all the different ranges for each hyperparameter, these don't need to be in order, it's used to generate a cartesian product to then filter outputs before plotting
        {"tied": [True, False], "dict_size": dict_sizes, "l1_alpha": l1_values, "bias_decay": bias_decays})

DICT_RATIO = None

import tqdm

def topk_experiment(cfg):
    sparsity_levels = np.arange(1, 161, 10)
    dict_ratios = [0.5, 1, 2, 4, 0.5, 1, 2, 4]
    dict_sizes = [int(cfg.activation_width * ratio) for ratio in dict_ratios]
    devices = [f"cuda:{i}" for i in range(8)]

    ensembles = []
    for i in tqdm.tqdm(range(8)):
        dict_ratio = dict_ratios[i]
        dict_size = int(cfg.activation_width * dict_ratio)
        cfgs = sparsity_levels
        models = [
            TopKEncoder.init(cfg.activation_width, dict_size, sparsity, dtype=cfg.dtype)
            for sparsity in cfgs
        ]
        device = devices.pop()
        ensemble = FunctionalEnsemble(
            models, TopKEncoder,
            torchopt.adam, {
                "lr": cfg.lr
            },
            device=device,
            no_stacking=True
        )
        args = {"batch_size": cfg.batch_size, "device": device, "dict_size": dict_size}
        name = f"topk_{i}"
        ensembles.append((ensemble, args, name))
    
    return (ensembles, ["dict_size"], ["sparsity"], {"dict_size": dict_sizes, "sparsity": sparsity_levels})

def synthetic_linear_range(cfg):
    l1_vals = np.logspace(-4, -2, 32)
    dict_ratios = [0.5, 1, 2, 4]
    dict_sizes = [int(cfg.activation_width * ratio) for ratio in dict_ratios]
    settings = list(product([l1_vals[:16], l1_vals[16:]], dict_ratios))

    devices = [f"cuda:{i}" for i in range(8)]

    ensembles = []
    for i in tqdm.tqdm(range(8)):
        dict_ratio = settings[i][1]
        dict_size = int(cfg.activation_width * dict_ratio)
        l1_range = settings[i][0]
        print(settings[i])
        models = [
            FunctionalTiedSAE.init(cfg.activation_width, dict_size, l1_alpha, dtype=cfg.dtype)
            for l1_alpha in l1_range
        ]
        device = devices.pop()
        ensemble = FunctionalEnsemble(
            models, FunctionalTiedSAE,
            torchopt.adam, {
                "lr": cfg.lr
            },
            device=device
        )
        args = {"batch_size": cfg.batch_size, "device": device, "dict_size": dict_size}
        name = f"topk_{i}"
        ensembles.append((ensemble, args, name))
    
    return (ensembles, ["dict_size"], ["l1_alpha"], {"dict_size": dict_sizes, "l1_alpha": l1_vals})

def dense_l1_range_experiment(cfg):
    l1_values = np.logspace(-4, -2, 16)
    devices = [f"cuda:{i}" for i in range(8)]

    ensembles = []
    for i in range(8):
        cfgs = l1_values[i*2:(i+1)*2]
        dict_size = int(cfg.activation_width * cfg.learned_dict_ratio)
        if cfg.tied_ae:
            models = [
                FunctionalTiedSAE.init(cfg.activation_width, dict_size, l1_alpha, bias_decay=0.0, dtype=cfg.dtype)
                for l1_alpha in cfgs
            ]
        else:
            models = [
                FunctionalSAE.init(cfg.activation_width, dict_size, l1_alpha, bias_decay=0.0, dtype=cfg.dtype)
                for l1_alpha in cfgs
            ]
    

        device = devices.pop()
        if cfg.tied_ae:
            ensemble = FunctionalEnsemble(
                models, FunctionalTiedSAE,
                torchopt.adam, {
                    "lr": cfg.lr
                },
                device=device
            )
        else:
            ensemble = FunctionalEnsemble(
                models, FunctionalSAE,
                torchopt.adam, {
                    "lr": cfg.lr
                },
                device=device
            )
        args = {"batch_size": cfg.batch_size, "device": device, "dict_size": dict_size}
        name = f"l1_range_8_{i}"
        ensembles.append((ensemble, args, name))

    return (ensembles, ["dict_size"], ["l1_alpha"], {"dict_size": [dict_size], "l1_alpha": l1_values})


def residual_denoising_experiment(cfg):
    l1_values = np.logspace(-5, -3, 16)
    devices = [f"cuda:{i}" for i in range(8)]

    ensembles = []
    for i in range(4):
        #print(f"cuda:{i}", torch.cuda.memory_reserved(i) - torch.cuda.memory_allocated(i))
        cfgs = l1_values[i*4:(i+1)*4]
        dict_size = int(cfg.activation_width * DICT_RATIO)
        models = [
            FunctionalLISTADenoisingSAE.init(cfg.activation_width, dict_size, 3, l1_alpha, dtype=cfg.dtype)
            for l1_alpha in cfgs
        ]
        device = devices.pop()
        ensemble = FunctionalEnsemble(
            models, FunctionalLISTADenoisingSAE,
            #adam_grouped.Adam, {
            torchopt.adam, {
                "lr": cfg.lr
            #    "lr_groups": FunctionalResidualDenoisingSAE.init_lr(3, lr=1e-4, lr_encoder=1e-3),
            #    "betas": (0.9, 0.999),
            #    "eps": 1e-8
            },
            device=device
        )
        args = {"batch_size": cfg.batch_size, "device": device, "dict_size": dict_size}
        name = f"residual_denoising_8_{i}"
        ensembles.append((ensemble, args, name))

    return (ensembles, ["dict_size"], ["l1_alpha"], {"dict_size": [dict_size], "l1_alpha": l1_values})

def residual_denoising_comparison(cfg):
    l1_values = np.logspace(-4, -2, 16)
    devices = [f"cuda:{i}" for i in range(4)]

    ensembles = []
    for i in range(4):
        #print(f"cuda:{i}", torch.cuda.memory_reserved(i) - torch.cuda.memory_allocated(i))
        cfgs = l1_values[i*4:(i+1)*4]
        dict_size = int(cfg.activation_width * DICT_RATIO)
        models = [
            FunctionalTiedSAE.init(cfg.activation_width, dict_size, l1_alpha, dtype=cfg.dtype)
            for l1_alpha in cfgs
        ]
        device = devices.pop()
        ensemble = FunctionalEnsemble(
            models, FunctionalTiedSAE,
            torchopt.adam, {
                "lr": cfg.lr
            },
            device=device
        )
        args = {"batch_size": cfg.batch_size, "device": device, "dict_size": dict_size}
        name = f"residual_denoising_8_{i}"
        ensembles.append((ensemble, args, name))

    return (ensembles, ["dict_size"], ["l1_alpha"], {"dict_size": [dict_size], "l1_alpha": l1_values})


def run_resid_denoise():
    cfg = parse_args()

    cfg.model_name = "EleutherAI/pythia-70m-deduped"
    cfg.layer = 2
    cfg.layer_loc = "residual"

    cfg.use_synthetic_dataset = False
    cfg.dataset_folder = "activation_data"
    cfg.output_folder = "output_aidan"
    cfg.n_chunks = 10

    cfg.batch_size = 1024
    cfg.gen_batch_size = 4096
    cfg.n_ground_truth_components = 1024
    cfg.activation_width = 512
    cfg.noise_magnitude_scale = 0.001
    cfg.feature_prob_decay = 0.99
    cfg.feature_num_nonzero = 10

    cfg.lr = 1e-3
    cfg.use_wandb = False
    cfg.wandb_images = False
    cfg.dtype = torch.float32

    for dict_ratio in [4]:
        global DICT_RATIO
        DICT_RATIO = dict_ratio
        cfg.output_folder = f"output_{dict_ratio}_lista_neg"
        sweep(residual_denoising_experiment, cfg)

    
def zero_l1_baseline(cfg):
    l1_values = np.array([0.0, 1e-7, 1e-6, 1e-5])
    devices = ["cuda:1"]

    ensembles = []
    cfgs = l1_values
    dict_size = int(cfg.activation_width * cfg.learned_dict_ratio)
    if cfg.tied_ae:
        models = [
            FunctionalTiedSAE.init(cfg.activation_width, dict_size, l1_alpha, bias_decay=0.0, dtype=cfg.dtype)
            for l1_alpha in cfgs
        ]
    else:
        models = [
            FunctionalSAE.init(cfg.activation_width, dict_size, l1_alpha, bias_decay=0.0, dtype=cfg.dtype)
            for l1_alpha in cfgs
        ]

    device = devices.pop()
    if cfg.tied_ae:
        ensemble = FunctionalEnsemble(
            models, FunctionalTiedSAE,
            torchopt.adam, {
                "lr": cfg.lr
            },
            device=device
        )
    else:
        ensemble = FunctionalEnsemble(
            models, FunctionalSAE,
            torchopt.adam, {
                "lr": cfg.lr
            },
            device=device
        )
    args = {"batch_size": cfg.batch_size, "device": device, "dict_size": dict_size}
    name = f"l1_range_zero_b"
    ensembles.append((ensemble, args, name))

    return (ensembles, ["dict_size"], ["l1_alpha"], {"dict_size": [dict_size], "l1_alpha": l1_values})


def run_dense_l1_range():
    cfg = parse_args()
    cfg.model_name = "EleutherAI/pythia-70m-deduped"
    cfg.dataset_name = "EleutherAI/pile"

    cfg.batch_size = 2048
    cfg.layer_loc = "attn"
    cfg.activation_width = 512

    cfg.output_folder = f"layerloctest_{'_tied' if cfg.tied_ae else ''}_{cfg.layer_loc}_l{cfg.layer}_r{int(cfg.learned_dict_ratio)}"
    cfg.dataset_folder = f"pilechunks_l{cfg.layer}_{cfg.layer_loc}"
    cfg.use_synthetic_dataset = False
    cfg.dtype = torch.float32
    cfg.lr = 3e-4
    cfg.n_chunks=30

    sweep(dense_l1_range_experiment, cfg)

def run_across_layers():
    cfg = parse_args()
    cfg.model_name = "EleutherAI/pythia-70m-deduped"
    cfg.dataset_name = "EleutherAI/pile"

    cfg.batch_size = 1024
    cfg.use_wandb = False
    cfg.activation_width = 512
    cfg.save_every = 5
    cfg.n_chunks=10
    cfg.tied_ae=True
    for layer in [0, 1, 2, 3, 4, 5]:
        for layer_loc in ["residual", "mlp"]:
            for dict_ratio in [0.5, 1, 2, 4, 8, 16, 32]:
                cfg.layer = layer
                cfg.layer_loc = layer_loc
                cfg.learned_dict_ratio = dict_ratio

                print(f"Running layer {layer}, layer location {layer_loc}, dict_ratio {dict_ratio}")

                cfg.output_folder = f"output_hoagy_dense_sweep{'_tied' if cfg.tied_ae else ''}_{layer_loc}_l{cfg.layer}_r{int(cfg.learned_dict_ratio)}"
                cfg.dataset_folder = f"pilechunks_l{cfg.layer}_{layer_loc}"
                
                print(f"Output folder: {cfg.output_folder}, dataset folder: {cfg.dataset_folder}")
                
                cfg.use_synthetic_dataset = False
                cfg.dtype = torch.float32
                cfg.lr = 1e-3

                sweep(dense_l1_range_experiment, cfg)

            # delete the dataset to save space
            shutil.rmtree(cfg.dataset_folder)

def run_across_layers_attn():
    cfg = parse_args()
    cfg.model_name = "EleutherAI/pythia-70m-deduped"
    cfg.dataset_name = "EleutherAI/pile"

    cfg.batch_size = 2048
    cfg.use_wandb = False
    cfg.save_every = 2
    cfg.tied_ae=True
    for layer in [0, 1, 2, 3, 4, 5]:
        layer_loc = "attn"
        for dict_ratio in [1, 2, 4, 8]:
            cfg.layer = layer
            cfg.layer_loc = layer_loc
            cfg.learned_dict_ratio = dict_ratio

            cfg.output_folder = f"output_attn_sweep{'_tied' if cfg.tied_ae else ''}_{cfg.layer_loc}_l{cfg.layer}_r{int(cfg.learned_dict_ratio)}"
            cfg.dataset_folder = f"pilechunks_l{cfg.layer}_{cfg.layer_loc}"
            cfg.use_synthetic_dataset = False
            cfg.dtype = torch.float32
            cfg.lr = 3e-4
            cfg.n_chunks=10

            sweep(dense_l1_range_experiment, cfg)

        # delete the dataset
        shutil.rmtree(cfg.dataset_folder)

def run_across_layers_mlp_out():
    cfg = parse_args()
    cfg.model_name = "EleutherAI/pythia-70m-deduped"
    cfg.dataset_name = "EleutherAI/pile"

    cfg.batch_size = 2048
    cfg.use_wandb = False
    cfg.save_every = 2
    cfg.tied_ae=True
    for layer in [0, 1, 3, 4, 5]:
        layer_loc = "mlp_out"
        for dict_ratio in [1, 2, 4, 8]:
            cfg.layer = layer
            cfg.layer_loc = layer_loc
            cfg.learned_dict_ratio = dict_ratio

            cfg.output_folder = f"output_sweep{'_tied' if cfg.tied_ae else ''}_{cfg.layer_loc}_l{cfg.layer}_r{int(cfg.learned_dict_ratio)}"
            cfg.dataset_folder = f"pilechunks_l{cfg.layer}_{cfg.layer_loc}"
            cfg.use_synthetic_dataset = False
            cfg.dtype = torch.float32
            cfg.lr = 3e-4
            cfg.n_chunks=10

            sweep(dense_l1_range_experiment, cfg)

        # delete the dataset
        shutil.rmtree(cfg.dataset_folder)

def run_across_layers_mlp_untied():
    cfg = parse_args()
    cfg.model_name = "EleutherAI/pythia-70m-deduped"
    cfg.dataset_name = "EleutherAI/pile"

    cfg.batch_size = 2048
    cfg.use_wandb = False
    cfg.save_every = 2
    cfg.tied_ae=False
    for layer in [0, 1, 2, 3, 4, 5]:
        layer_loc = "mlp"
        for dict_ratio in [1, 2, 4, 8]:
            cfg.layer = layer
            cfg.layer_loc = layer_loc
            cfg.learned_dict_ratio = dict_ratio

            cfg.output_folder = f"output_sweep{'_tied' if cfg.tied_ae else ''}_{cfg.layer_loc}_l{cfg.layer}_r{int(cfg.learned_dict_ratio)}"
            cfg.dataset_folder = f"pilechunks_l{cfg.layer}_{cfg.layer_loc}"
            cfg.use_synthetic_dataset = False
            cfg.dtype = torch.float32
            cfg.lr = 3e-4
            cfg.n_chunks=10

            sweep(dense_l1_range_experiment, cfg)

        # delete the dataset
        shutil.rmtree(cfg.dataset_folder)

def run_zero_l1_baseline():
    cfg = parse_args()
    cfg.model_name = "EleutherAI/pythia-70m-deduped"
    cfg.dataset_name = "EleutherAI/pile"
    cfg.layer=2
    cfg.layer_loc="residual"
    cfg.tied_ae = True
    cfg.dict_ratio=4

    cfg.batch_size = 2048
    cfg.activation_width = 512

    cfg.output_folder = f"output_zero_b_{cfg.dict_ratio}"
    cfg.dataset_folder = f"pilechunks_l{cfg.layer}_{cfg.layer_loc}"
    cfg.use_synthetic_dataset = False
    cfg.dtype = torch.float32
    cfg.lr = 3e-4
    cfg.n_chunks=38

    sweep(zero_l1_baseline, cfg)

def topk():
    cfg = parse_args()
    cfg.model_name = "EleutherAI/pythia-70m-deduped"
    cfg.dataset_name = "EleutherAI/pile"

    cfg.batch_size = 1024
    cfg.activation_width = 512

    cfg.use_residual = True

    cfg.wandb_images = False

    cfg.output_folder = f"output_topk"
    cfg.dataset_folder = f"activation_data"
    cfg.use_synthetic_dataset = False
    cfg.dtype = torch.float32
    cfg.lr = 1e-3
    cfg.n_chunks=10
    cfg.n_repetitions = 5

    sweep(topk_experiment, cfg)

def synthetic_test():
    import shutil

    cfg = parse_args()

    cfg.use_synthetic_dataset = True

    cfg.dataset_folder = f"activation_data_synthetic"

    cfg.batch_size = 1024
    cfg.gen_batch_size = 4096
    cfg.activation_width = 512
    #cfg.noise_magnitude_scale = 0.0
    cfg.feature_prob_decay = 1.0
    cfg.lr = 1e-3
    cfg.n_chunks = 10
    cfg.correlated_components = False

    cfg.wandb_images = False
    cfg.use_wandb = False

    cfg.dtype = torch.float32

    os.makedirs(cfg.dataset_folder, exist_ok=True)

    n_ground_truth_components = [1024, 2048]
    feature_num_nonzero = [10, 50, 100]
    noise_magnitude = [0.1]
    for (noise_mag, num_nz, n_ground) in product(noise_magnitude, feature_num_nonzero, n_ground_truth_components):
        shutil.rmtree(cfg.dataset_folder)

        cfg.noise_magnitude_scale = noise_mag
        cfg.n_ground_truth_components = n_ground
        cfg.feature_num_nonzero = num_nz
        cfg.output_folder = f"output_synthetic_{noise_mag:.2E}_{n_ground}_{num_nz}"

        sweep(synthetic_linear_range, cfg)

if __name__ == "__main__":
<<<<<<< HEAD
    #run_across_layers()
    synthetic_test()
=======
    run_across_layers_mlp_untied()
>>>>>>> 614ce71f
<|MERGE_RESOLUTION|>--- conflicted
+++ resolved
@@ -645,9 +645,5 @@
         sweep(synthetic_linear_range, cfg)
 
 if __name__ == "__main__":
-<<<<<<< HEAD
     #run_across_layers()
-    synthetic_test()
-=======
-    run_across_layers_mlp_untied()
->>>>>>> 614ce71f
+    synthetic_test()