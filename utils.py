--- conflicted
+++ resolved
@@ -8,16 +8,9 @@
 import boto3
 from botocore.exceptions import NoCredentialsError, ClientError
 
-<<<<<<< HEAD
-VAST_NUM = 5
-VAST_PORT = 34447
-SSH_DIRECTORY = "sparse_coding"
-dest_addr = f"root@ssh{VAST_NUM}.vast.ai"
-=======
 VAST_NUM = 4
 # DEST_ADDR = f"root@ssh{VAST_NUM}.vast.ai"
 DEST_ADDR = "ssh mchorse@207.53.234.65"
->>>>>>> 7dc3f62f
 SSH_PYTHON = "/opt/conda/bin/python"
 
 PORT = 22
@@ -67,11 +60,7 @@
     sync()
     copy_models()
     copy_secrets()
-<<<<<<< HEAD
     command = f'ssh -p {VAST_PORT} {dest_addr} "cd {SSH_DIRECTORY} && {SSH_PYTHON} -m venv .env --system-site-packages && source .env/bin/activate && pip install -r requirements.txt" && apt install vim'
-=======
-    command = f'ssh -p {PORT} {DEST_ADDR} "cd {SSH_DIRECTORY} && {SSH_PYTHON} -m venv .env && source .env/bin/activate && pip install -r requirements.txt" && apt install vim'
->>>>>>> 7dc3f62f
     # command = f"ssh -p {VAST_PORT} {dest_addr} \"cd {SSH_DIRECTORY} && echo $PATH\""
     subprocess.call(command, shell=True)
     # clone neuron explainer, until i can load it from pip
