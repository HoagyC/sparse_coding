from functools import partial
from itertools import product
from typing import List, Tuple, Union, Any, Dict, Literal, Optional, Callable

from datasets import load_dataset
from einops import rearrange
import matplotlib.pyplot as plt
import matplotlib
import numpy as np
from PIL import Image
from sklearn.cluster import KMeans
from sklearn.manifold import TSNE
import torch
import torch.nn.functional as F
from torch.utils.data import DataLoader
from torchtyping import TensorType

import tqdm

from transformer_lens import HookedTransformer

from autoencoders.learned_dict import LearnedDict
from autoencoders.pca import BatchedPCA

from activation_dataset import setup_data

import standard_metrics

import copy

from test_datasets.ioi import generate_ioi_dataset
from test_datasets.gender import generate_gender_dataset

from concept_erasure import LeaceEraser

_batch, _sequence, _n_dict_components, _activation_size, _vocab_size = None, None, None, None, None

def logits_under_ablation(
    model: HookedTransformer,
    lens: LearnedDict,
    location: standard_metrics.Location,
    ablated_directions: List[int],
    tokens: TensorType["_batch", "_sequence"],
    calc_fvu: bool = False,
) -> Tuple[TensorType["_batch", "_sequence"], Optional[TensorType["_batch", "_sequence"]]]:
    
    fvu = None

    def intervention(tensor, hook=None):
        B, L, D = tensor.shape
        tensor = tensor.reshape(-1, D)
        codes = lens.encode(tensor)
        ablation = torch.einsum("be,ed->bd", codes[:, ablated_directions], lens.get_learned_dict()[ablated_directions])
        ablated = tensor - ablation

        if calc_fvu:
            nonlocal fvu
            fvu = (ablation ** 2).sum() / (tensor ** 2).sum()
        
        return ablated.reshape(B, L, D)
    
    logits = model.run_with_hooks(
        tokens,
        return_type="logits",
        fwd_hooks=[(
            standard_metrics.get_model_tensor_name(location),
            intervention,
        )]
    )

    return logits, fvu

def logits_under_reconstruction(
    model: HookedTransformer,
    lens: LearnedDict,
    location: standard_metrics.Location,
    ablated_directions: List[int],
    tokens: TensorType["_batch", "_sequence"],
    calc_fvu: bool = False,
    resample: Optional[TensorType["_batch", "_sequence", "_n_dict_components"]] = None,
) -> Tuple[TensorType["_batch", "_sequence"], Optional[TensorType["_batch", "_sequence"]]]:
    fvu = None

    def intervention(tensor, hook=None):
        B, L, D = tensor.shape
        code = lens.encode(tensor.reshape(-1, D))
        if resample is not None:
            code[:, ablated_directions] = resample.reshape(-1, code.shape[-1])[:, ablated_directions]
        else:
            code[:, ablated_directions] = 0.0
        reconstruction = lens.decode(code).reshape(B, L, D)

        if calc_fvu:
            nonlocal fvu
            residuals = reconstruction - tensor
            fvu = (residuals ** 2).sum() / (tensor ** 2).sum()

        return reconstruction
    
    logits = model.run_with_hooks(
        tokens,
        return_type="logits",
        fwd_hooks=[(
            standard_metrics.get_model_tensor_name(location),
            intervention,
        )]
    )

    return logits, fvu

def bottleneck_test(
    model: HookedTransformer,
    lens: LearnedDict,
    location: standard_metrics.Location,
    tokens: TensorType["_batch", "_sequence"],
    logit_metric: Callable[[TensorType["_batch", "_sequence"]], TensorType["_batch"]],
    calc_fvu: bool = False,
    ablation_type: Literal["ablation", "reconstruction"] = "ablation",
    feature_sample_size: Optional[int] = None,
) -> List[Tuple[int, Optional[float], float]]:
    # iteratively ablate away the least useful directions in the bottleneck

    remaining_directions = list(range(lens.n_dict_components()))

    results = []
    ablated_directions: List[int] = []

    for i in tqdm.tqdm(range(lens.n_dict_components())):
        min_score = None
        min_direction = -1
        min_fvu = None

        features_to_test: List[int] = []

        if feature_sample_size is not None:
            if feature_sample_size < len(remaining_directions):
                features_to_test = list(np.random.choice(remaining_directions, size=feature_sample_size, replace=False))
            else:
                features_to_test = remaining_directions
        else:
            features_to_test = remaining_directions

        for direction in features_to_test:
            if ablation_type == "ablation":
                logits, fvu = logits_under_ablation(model, lens, location, ablated_directions + [direction], tokens, calc_fvu=calc_fvu)
            elif ablation_type == "reconstruction":
                logits, fvu = logits_under_reconstruction(model, lens, location, ablated_directions + [direction], tokens, calc_fvu=calc_fvu)
            else:
                raise ValueError(f"Unknown ablation type '{ablation_type}'")

            score = logit_metric(logits).item()

            if calc_fvu:
                assert fvu is not None
                fvu_item: float = fvu.item()

            if min_score is None or score < min_score:
                min_score = score
                min_direction = direction
                min_fvu = fvu_item

        assert min_direction != -1
        assert min_score is not None
        results.append((min_direction, min_fvu, min_score))
        ablated_directions.append(min_direction)
        remaining_directions.remove(min_direction)
    
    return results

def resample_ablation_hook(
    lens: LearnedDict,
<<<<<<< HEAD
    location: standard_metrics.Location,
    clean_tokens: TensorType["_batch", "_sequence"],
    corrupted_codes: TensorType["_batch", "_sequence", "_n_dict_components"],
=======
>>>>>>> 22a60f9e
    features_to_ablate: List[int],
    corrupted_codes: Optional[TensorType["batch", "sequence", "n_dict_components"]] = None,
    ablation_type: Literal["ablation", "reconstruction"] = "ablation",
<<<<<<< HEAD
    handicap: Optional[TensorType["_batch", "_sequence", "_activation_size"]] = None,
    **kwargs,
) -> Tuple[Any, TensorType["_batch", "_sequence", "_activation_size"]]:
    corrupted_codes_ = corrupted_codes.reshape(-1, corrupted_codes.shape[-1])
    ablated_activation = None

=======
    handicap: Optional[TensorType["batch", "sequence", "d_activation"]] = None,
    ablation_rank: Literal["full", "partial"] = "partial",
    ablation_mask: Optional[TensorType["batch", "sequence"]] = None,
):
    if corrupted_codes is None:
        corrupted_codes_ = None
    else:
        corrupted_codes_ = corrupted_codes.reshape(-1, corrupted_codes.shape[-1])

    activation_dict = {"output": None}
    
>>>>>>> 22a60f9e
    def reconstruction_intervention(tensor, hook=None):
        nonlocal activation_dict
        B, L, D = tensor.shape
        code = lens.encode(tensor.reshape(-1, D))

        if corrupted_codes_ is None:
            code[:, features_to_ablate] = 0.0
        else:
            code[:, features_to_ablate] = corrupted_codes_[:, features_to_ablate]
        
        reconstr = lens.decode(code).reshape(tensor.shape)

        if handicap is not None:
            output = reconstr + handicap
        else:
            output = reconstr

        if ablation_mask is not None:
            output[~ablation_mask] = tensor[~ablation_mask]

        activation_dict["output"] = output.clone()
        return output
    
    def partial_ablation_intervention(tensor, hook=None):
        nonlocal activation_dict
        B, L, D = tensor.shape
        code = lens.encode(tensor.reshape(-1, D))

        ablation_code = torch.zeros_like(code)

        if corrupted_codes_ is None:
            ablation_code[:, features_to_ablate] = -code[:, features_to_ablate]
        else:
            ablation_code[:, features_to_ablate] = corrupted_codes_[:, features_to_ablate] - code[:, features_to_ablate]
        
        ablation = lens.decode(ablation_code).reshape(tensor.shape)

        if handicap is not None:
            output = tensor + ablation + handicap
        else:
            output = tensor + ablation

        if ablation_mask is not None:
            output[~ablation_mask] = tensor[~ablation_mask]

        activation_dict["output"] = output.clone()
        return output

    def full_ablation_intervention(tensor, hook=None):
        nonlocal activation_dict
        B, L, D = tensor.shape
        code = torch.einsum("bd,nd->bn", tensor.reshape(-1,D), lens.get_learned_dict())

        ablation_code = torch.zeros_like(code)

        if corrupted_codes_ is None:
            ablation_code[:, features_to_ablate] = -code[:, features_to_ablate]
        else:
            ablation_code[:, features_to_ablate] = corrupted_codes_[:, features_to_ablate] - code[:, features_to_ablate]

        ablation = torch.einsum("bn,nd->bd", ablation_code, lens.get_learned_dict()).reshape(tensor.shape)
        output = tensor + ablation

        if ablation_mask is not None:
            output[~ablation_mask] = tensor[~ablation_mask]

        activation_dict["output"] = output.clone()
        return tensor + ablation

    ablation_func = None
    if ablation_type == "reconstruction":
        ablation_func = reconstruction_intervention
    elif ablation_type == "ablation" and ablation_rank == "partial":
        ablation_func = partial_ablation_intervention
    elif ablation_type == "ablation" and ablation_rank == "full":
        ablation_func = full_ablation_intervention
    else:
        raise ValueError(f"Unknown ablation type '{ablation_type}' with rank '{ablation_rank}'")
    
    return ablation_func, activation_dict

def resample_ablation(
    model: HookedTransformer,
    lens: LearnedDict,
    location: standard_metrics.Location,
    clean_tokens: TensorType["batch", "sequence"],
    features_to_ablate: List[int],
    corrupted_codes: Optional[TensorType["batch", "sequence", "n_dict_components"]] = None,
    ablation_type: Literal["ablation", "reconstruction"] = "ablation",
    handicap: Optional[TensorType["batch", "sequence", "d_activation"]] = None,
    ablation_rank: Literal["full", "partial"] = "partial",
    ablation_mask: Optional[TensorType["batch", "sequence"]] = None,
    **kwargs,
) -> Tuple[Any, TensorType["batch", "sequence", "d_activation"]]:
    ablation_func, activation_dict = resample_ablation_hook(
        lens,
        features_to_ablate,
        corrupted_codes=corrupted_codes,
        ablation_type=ablation_type,
        handicap=handicap,
        ablation_rank=ablation_rank,
        ablation_mask=ablation_mask,
    )

    logits = model.run_with_hooks(
        clean_tokens,
        fwd_hooks=[(
            standard_metrics.get_model_tensor_name(location),
            ablation_func,
        )],
        **kwargs,
    )

    return logits, activation_dict["output"]

def activation_info(
    model: HookedTransformer,
    lens: LearnedDict,
    location: standard_metrics.Location,
    tokens: TensorType["_batch", "_sequence"],
    ablation_type: Literal["ablation", "reconstruction"] = "ablation",
    replacement_residuals: Optional[TensorType["_batch", "_sequence", "_activation_size"]] = None,
) -> Tuple[TensorType["_batch", "_sequence", "_activation_size"], TensorType["_batch", "_sequence", "_n_dict_components"], TensorType["_batch", "_sequence", "_activation_size"], TensorType["_batch", "_sequence", "_vocab_size"]]:
    residuals = None
    codes = None
    activations = None
    logits = None

    def intervention(tensor, hook=None):
        nonlocal residuals, codes, activations
        B, L, D = tensor.shape
        activations = tensor.clone()
        code = lens.encode(tensor.reshape(-1, D))
        codes = code.reshape(B, L, -1).clone()
        output = lens.decode(code).reshape(tensor.shape)
        residuals = tensor - output

        if ablation_type == "reconstruction":
            return output
        else:
            if replacement_residuals is not None:
                return output + replacement_residuals
            else:
                return tensor
    
    logits = model.run_with_hooks(
        tokens,
        fwd_hooks=[(
            standard_metrics.get_model_tensor_name(location),
            intervention,
        )],
        return_type="logits",
    )

    return residuals, codes, activations, logits

def scaled_distance_to_clean(clean_activation, corrupted_activation, activation):
    total_dist = torch.norm(clean_activation - corrupted_activation, dim=(-1, -2))
    dist = torch.norm(clean_activation - activation, dim=(-1, -2))
    return dist / total_dist

def dot_difference_metric(clean_activation, corrupted_activation, activation):
    dataset_diff_vector = corrupted_activation - clean_activation
    diff_vector = activation - clean_activation
    return torch.einsum("bld,bld->b", diff_vector, dataset_diff_vector) / torch.norm(dataset_diff_vector, dim=(-1, -2)) ** 2

def acdc_test(
    model: HookedTransformer,
    lens: LearnedDict,
    location: standard_metrics.Location,
    clean_tokens: TensorType["_batch", "_sequence"],
    corrupted_tokens: TensorType["_batch", "_sequence"],
    logit_metric: Callable[[TensorType["_batch", "_sequence", "_vocab_size"], TensorType["_batch", "_sequence", "_vocab_size"]], float],
    threshold: float = 0.05,
    base_logits: Optional[TensorType["_batch", "_sequence", "_vocab_size"]] = None,
    ablation_type: Literal["ablation", "reconstruction"] = "reconstruction",
    ablation_handicap: bool = False,
    distance_metric: Callable[[TensorType["_batch", "_sequence", "_activation_size"], TensorType["_batch", "_sequence", "_activation_size"], TensorType["_batch", "_sequence", "_activation_size"]], TensorType["_batch"]] = scaled_distance_to_clean,
) -> Tuple[List[int], float, float]:
    remaining_directions = list(range(lens.n_dict_components()))
    ablated_directions: List[int] = []

    corrupted_residuals, corrupted_codes, corrupted_activation, _ = activation_info(
        model,
        lens,
        location,
        corrupted_tokens,
        ablation_type=ablation_type
    )

    clean_residuals, _, clean_activation, reconstruction_logits = activation_info(
        model,
        lens,
        location,
        clean_tokens,
        ablation_type=ablation_type,
        replacement_residuals=corrupted_residuals,
    )

    handicap = None
    if ablation_handicap:
        handicap = corrupted_residuals - clean_residuals

    if base_logits is None:
        base_logits = reconstruction_logits

    prev_divergence = logit_metric(reconstruction_logits, base_logits)

    idxs = np.arange(lens.n_dict_components())
    np.random.shuffle(idxs)

    for i in tqdm.tqdm(idxs):
        logits, activation = resample_ablation(
            model,
            lens,
            location,
            clean_tokens,
            corrupted_codes=corrupted_codes,
            features_to_ablate=ablated_directions + [i],
            return_type="logits",
            ablation_type=ablation_type,
            handicap=handicap,
        )

        divergence = logit_metric(logits, base_logits)

        if divergence - prev_divergence < threshold:
            prev_divergence = divergence
            ablated_directions.append(i)
            remaining_directions.remove(i)

    distance = distance_metric(clean_activation, corrupted_activation, activation)

    return remaining_directions, prev_divergence, distance.mean().item()

def diff_mean_activation_editing(
    model: HookedTransformer,
    location: standard_metrics.Location,
    clean_tokens: TensorType["_batch", "_sequence"],
    corrupted_tokens: TensorType["_batch", "_sequence"],
    logit_metric: Callable[[TensorType["_batch", "_sequence", "_vocab_size"], TensorType["_batch", "_sequence", "_vocab_size"]], float],
    scale_range: Tuple[float, float] = (0.0, 1.0),
    n_points: int = 10,
    distance_metric: Callable[[TensorType["_batch", "_sequence", "_activation_size"], TensorType["_batch", "_sequence", "_activation_size"], TensorType["_batch", "_sequence", "_activation_size"]], TensorType["_batch"]] = scaled_distance_to_clean,
) -> List[Tuple[float, float, float]]:
    clean_logits, activation_cache = model.run_with_cache(
        clean_tokens,
        #names_filter=[standard_metrics.get_model_tensor_name(location)],
        return_type="logits",
    )
    clean_activation = activation_cache[standard_metrics.get_model_tensor_name(location)]

    _, activation_cache = model.run_with_cache(
        corrupted_tokens,
        #names_filter=[standard_metrics.get_model_tensor_name(location)],
        return_type="logits",
    )
    corrupted_activation = activation_cache[standard_metrics.get_model_tensor_name(location)]

    diff_means_vector = clean_activation.mean(dim=0) - corrupted_activation.mean(dim=0)

    scales = torch.linspace(*scale_range, n_points)

    scores = []
    for scale in tqdm.tqdm(scales):
        activation = None

        def intervention(tensor, hook):
            nonlocal activation
            activation = tensor + scale * diff_means_vector
            return activation

        logits = model.run_with_hooks(
            corrupted_tokens,
            fwd_hooks=[(
                standard_metrics.get_model_tensor_name(location),
                intervention,
            )],
            return_type="logits",
        )

        distance = distance_metric(clean_activation, corrupted_activation, activation).mean().item()
        logit_score = logit_metric(logits, clean_logits)
        scores.append((scale, distance, logit_score))
    
    return scores

def ce_distance(clean_activation, activation):
    return torch.linalg.norm(clean_activation - activation, dim=(-1,-2))

def ablation_mask_from_seq_lengths(
    seq_lengths: TensorType["batch"],
    max_length: int,
) -> TensorType["batch", "sequence"]:
    B = seq_lengths.shape[0]
    mask = torch.zeros((B, max_length), dtype=torch.bool)
    for i in range(B):
        mask[i, :seq_lengths[i]] = True
    return mask

def concept_ablation(
    model: HookedTransformer,
    lens: LearnedDict,
    location: standard_metrics.Location,
    dataset: TensorType["batch", "sequence"],
    scoring_function: Callable[TensorType["batch", "sequence", "vocab_size"], float],
    max_features_removed: int = 10,
    distance_metric: Callable[[TensorType["batch", "sequence", "d_activation"], TensorType["batch", "sequence", "d_activation"]], TensorType["batch"]] = ce_distance,
    ablation_type: Literal["ablation", "reconstruction"] = "ablation",
    ablation_rank: Literal["full", "partial"] = "partial",
    sequence_lengths: Optional[TensorType["batch"]] = None,
    scale_by_magnitude: bool = False,
    min_perf_decrease: float = 1.0, # to stop scale_by_magnitude from removing unimportant features
) -> List[Tuple[int, float, float]]:
    """Try and add as much data back as possible while keeping a specific concept erased"""
    if sequence_lengths is not None:
        ablation_mask = ablation_mask_from_seq_lengths(sequence_lengths, dataset.shape[1])
    else:
        ablation_mask = None
    
    ablated_directions = []
    remaining_directions = list(range(lens.n_dict_components()))

    _, activation_cache = model.run_with_cache(
        dataset,
        names_filter=lambda name: name == standard_metrics.get_model_tensor_name(location),
        return_type="logits",
    )
    clean_activation = activation_cache[standard_metrics.get_model_tensor_name(location)]

    logits, activation = resample_ablation(
        model,
        lens,
        location,
        dataset,
        corrupted_codes=None,
        features_to_ablate=ablated_directions,
        return_type="logits",
        ablation_type=ablation_type,
        ablation_rank=ablation_rank,
        ablation_mask=ablation_mask,
    )

    scores = []

    prev_score = float("inf")
    for iteration in range(max_features_removed):
        min_weighted_score = float("inf")
        min_score = None
        min_idx = None
        min_activation_dist = None

        for i in tqdm.tqdm(range(lens.n_dict_components())):
            logits, activation = resample_ablation(
                model,
                lens,
                location,
                dataset,
                corrupted_codes=None,
                features_to_ablate=ablated_directions + [i],
                return_type="logits",
                ablation_type=ablation_type,
                ablation_rank=ablation_rank,
                ablation_mask=ablation_mask,
            )

            score = scoring_function(logits)

            if scale_by_magnitude:
                weighted_score = score * distance_metric(clean_activation, activation).mean().item()
            else:
                weighted_score = score

            if weighted_score < min_weighted_score and score < prev_score * min_perf_decrease:
                min_weighted_score = weighted_score
                min_score = score
                min_idx = i
                min_activation_dist = distance_metric(clean_activation, activation).mean().item()
        
        if min_idx is None:
            print("Early stopped at iteration", iteration, "with score", prev_score)
            break

        ablated_directions.append(min_idx)
        remaining_directions.remove(min_idx)
        prev_score = min_score

        print(f"Removed {min_idx} with score {min_score} and activation distance {min_activation_dist}")

        scores.append((ablated_directions.copy(), min_score, min_activation_dist))

    return scores

def least_squares_erasure(
    model: HookedTransformer,
    location: standard_metrics.Location,
    dataset: TensorType["batch", "sequence"],
    classes: TensorType["batch"],
    scoring_function: Callable[TensorType["batch", "sequence", "vocab_size"], float],
    distance_metric: Callable[[TensorType["batch", "sequence", "d_activation"], TensorType["batch", "sequence", "d_activation"]], TensorType["batch"]] = ce_distance,
    sequence_lengths: Optional[TensorType["batch"]] = None,
) -> Tuple[float, float]:
    if sequence_lengths is not None:
        ablation_mask = ablation_mask_from_seq_lengths(sequence_lengths, dataset.shape[1])
    else:
        ablation_mask = None

    _, activation_cache = model.run_with_cache(
        dataset,
        names_filter=lambda name: name == standard_metrics.get_model_tensor_name(location),
        return_type="logits"
    )

    if ablation_mask is None:
        ablation_mask = torch.ones_like(dataset, dtype=torch.bool)

    B, L, D = activation_cache[standard_metrics.get_model_tensor_name(location)].shape

    activations_flattened = activation_cache[standard_metrics.get_model_tensor_name(location)].reshape(B*L, D)
    classes_flattened = classes.repeat_interleave(L)
    mask_flattened = ablation_mask.reshape(B*L)

    activations = activations_flattened[mask_flattened]
    classes_ = classes_flattened[mask_flattened]

    print(activations.shape, classes_.shape)

    eraser = LeaceEraser.fit(activations, classes_)

    distance = None

    def erasure(tensor, hook):
        nonlocal distance
        erased = eraser(tensor.reshape(B*L, D)).reshape(B, L, D)

        if ablation_mask is not None:
            erased[~ablation_mask] = tensor[~ablation_mask]

        distance = distance_metric(tensor, erased)
        return erased
    
    logits = model.run_with_hooks(
        dataset,
        fwd_hooks=[(
            standard_metrics.get_model_tensor_name(location),
            erasure,
        )],
        return_type="logits",
    )

    score = scoring_function(logits)

    return score, distance.mean().item(), eraser

def bottleneck_test():
    torch.autograd.set_grad_enabled(False)

    model = HookedTransformer.from_pretrained("EleutherAI/pythia-70m-deduped")

    device = "cuda:7"

    model.to(device)

    ioi_clean_full, ioi_corrupted_full = generate_ioi_dataset(model.tokenizer, 50, 50)
    ioi_clean = ioi_clean_full[:, :-1].to(device)
    ioi_corrupted = ioi_corrupted_full[:, :-1].to(device)
    ioi_correct = ioi_clean_full[:, -1].to(device)
    ioi_incorrect = ioi_corrupted_full[:, -1].to(device)

    base_logits = model(ioi_clean, return_type="logits")

    def divergence_metric(new_logits, base_logits):
        B, L, V = base_logits.shape
        new_logprobs = F.log_softmax(new_logits[:, -1], dim=-1)
        base_logprobs = F.log_softmax(base_logits[:, -1], dim=-1)
        return F.kl_div(new_logprobs, base_logprobs, log_target=True, reduction="none").sum(dim=-1).mean().item()

    def logit_diff(new_logits, base_logits):
        B, L, V = base_logits.shape
        correct = new_logits[:, -1, ioi_correct]
        incorrect = new_logits[:, -1, ioi_incorrect]
        return -(correct - incorrect).mean().item()

    layer = 3
    activation_dataset = torch.load(f"activation_data/layer_3/0.pt")
    activation_dataset = activation_dataset.to(device, dtype=torch.float32)

    #diff_mean_scores = diff_mean_activation_editing(
    #    model,
    #    (layer, "residual"),
    #    ioi_clean,
    #    ioi_corrupted,
    #    divergence_metric,
    #    n_points=100,
    #    scale_range=(-10.0, 100.0),
    #)

    pca = BatchedPCA(n_dims=activation_dataset.shape[-1], device=device)
    batch_size = 4096

    print("training pca")
    for i in tqdm.trange(0, activation_dataset.shape[0], batch_size):
        j = min(i + batch_size, activation_dataset.shape[0])
        pca.train_batch(activation_dataset[i:j])
    
    pca_dict = pca.to_rotation_dict(activation_dataset.shape[-1])

    pca_dict.to_device(device)

    max_fvus = [0.2, 0.1, 0.05]
    best_dicts = {}
    ratios = [4]
    dict_sets = [(ratio, "learned_{max_fvu:.2f}", torch.load(f"/mnt/ssd-cluster/bigrun0308/tied_residual_l{layer}_r{ratio}/_9/learned_dicts.pt")) for ratio in ratios]
    dict_sets += [(4, "zero_l1_baseline", torch.load("output_zero_b_4/_7/learned_dicts.pt"))]

    print("evaluating dicts")
    for max_fvu in max_fvus:
        for ratio, label, dicts in tqdm.tqdm(dict_sets):
            for dict, hyperparams in dicts:
                dict.to_device(device)
                sample_idxs = np.random.choice(activation_dataset.shape[0], size=50000, replace=False)
                fvu = standard_metrics.fraction_variance_unexplained(dict, activation_dataset[sample_idxs]).item()
                if fvu < max_fvu:
                    name = label.format(max_fvu=max_fvu, dict_size=hyperparams["dict_size"])

                    if name not in best_dicts:
                        best_dicts[name] = (fvu, hyperparams, dict)
                    else:
                        if fvu > best_dicts[name][0]:
                            best_dicts[name] = (fvu, hyperparams, dict)
    
    print("found satisfying dicts:", list(best_dicts.keys()))
    
    del activation_dataset

    dictionaries = {}
    dictionaries["pca"] = (pca_dict, {"pca": True})
    for name, (_, hyperparams, dict) in best_dicts.items():
        dictionaries[name] = (dict, hyperparams)

    tau_values = np.logspace(-6.5, -1.5, 10)

    scores: Dict[str, List] = {}

    for name, (dict, _) in dictionaries.items():
        scores[name] = []
        print("evaluating", name)
        for i, tau in enumerate(tau_values):
            graph, div, corruption = acdc_test(
                model,
                dict, (layer, "residual"),
                ioi_clean,
                ioi_corrupted,
                divergence_metric,
                threshold=tau,
                ablation_type="ablation",
                base_logits=base_logits,
                ablation_handicap=True,
                distance_metric=scaled_distance_to_clean,
            )
            scores[name].append((tau, graph, div, corruption))
            print(f"tau: {tau:.3e} ({i+1}/{len(tau_values)}), graph size: {len(graph)}, div: {div:.3e}, corruption: {corruption:.2f}")

    torch.save(scores, f"dict_scores_layer_{layer}.pt")
    torch.save(dictionaries, f"dictionaries_layer_{layer}.pt")

    #torch.save(diff_mean_scores, f"diff_mean_scores_layer_{layer}.pt")

def erasure_test():
    torch.autograd.set_grad_enabled(False)

    model_name = "EleutherAI/pythia-70m-deduped"

    model = HookedTransformer.from_pretrained(model_name)

    device = "cuda:1"

    model.to(device)

    prompts, classes, class_tokens, sequence_lengths = generate_gender_dataset(model_name, 100, 100, model.tokenizer.pad_token_id)
    prompts = prompts.to(device)
    classes = classes.to(device)
    sequence_lengths = sequence_lengths.to(device)
    print(sequence_lengths)
    class_one_hot = F.one_hot(classes, num_classes=2).float()

    def gender_erasure_metric(predictions):
        predictions = predictions[torch.arange(sequence_lengths.shape[0]), sequence_lengths-1]
        predictions = predictions[:, [class_tokens[0], class_tokens[1]]]
        probs = F.softmax(predictions, dim=-1)

        pred = torch.einsum("bc,bc->b", probs, class_one_hot).mean()
        return torch.abs(pred - 0.5).item() + 0.5
    
    layer = 2
    activation_dataset = torch.load(f"activation_data/layer_{layer}/0.pt")
    activation_dataset = activation_dataset.to(device, dtype=torch.float32)

    max_fvu = 0.05
    best_dicts = {}
    ratios = [4]
    dict_sets = [(ratio, torch.load(f"/mnt/ssd-cluster/bigrun0308/tied_residual_l{layer}_r{ratio}/_9/learned_dicts.pt")) for ratio in ratios]

    print("evaluating dicts")
    for ratio, dicts in tqdm.tqdm(dict_sets):
        for dict, hyperparams in dicts:
            dict.to_device(device)
            sample_idxs = np.random.choice(activation_dataset.shape[0], size=50000, replace=False)
            fvu = standard_metrics.fraction_variance_unexplained(dict, activation_dataset[sample_idxs]).item()
            if fvu < max_fvu:
                if hyperparams["dict_size"] not in best_dicts:
                    best_dicts[hyperparams["dict_size"]] = (fvu, hyperparams, dict)
                else:
                    if fvu > best_dicts[hyperparams["dict_size"]][0]:
                        best_dicts[hyperparams["dict_size"]] = (fvu, hyperparams, dict)
    
    del activation_dataset

    dictionaries = {}
    for dict_size, (_, hyperparams, dict) in best_dicts.items():
        dictionaries[f"learned_{dict_size}"] = (dict, hyperparams)

    leace_score, leace_edit, leace_eraser = least_squares_erasure(
        model,
        (layer, "residual"),
        prompts,
        classes,
        scoring_function=gender_erasure_metric,
        distance_metric=ce_distance,
        sequence_lengths=sequence_lengths,
    )

    print(f"LEACE score: {leace_score:.3e}, LEACE edit: {leace_edit:.2f}")

    base_logits = model(prompts, return_type="logits")
    base_score = gender_erasure_metric(base_logits)

    print(f"base score: {base_score:.3e}")

    torch.save((leace_score, leace_edit, base_score), f"leace_scores_layer_{layer}.pt")
    torch.save(leace_eraser, f"leace_eraser_layer_{layer}.pt")

    scores = {}
    tau_values = np.logspace(-4, 0, 10)
    for name, (dict, _) in dictionaries.items():
        scores[name] = concept_ablation(
            model,
            dict, (layer, "residual"),
            prompts,
            scoring_function=gender_erasure_metric,
            scale_by_magnitude=False,
            sequence_lengths=sequence_lengths,
            ablation_rank="full",
        )

    torch.save(scores, f"erasure_scores_layer_{layer}.pt")
    torch.save(dictionaries, f"erasure_dictionaries_layer_{layer}.pt")

if __name__ == "__main__":
    erasure_test()<|MERGE_RESOLUTION|>--- conflicted
+++ resolved
@@ -1,860 +1,846 @@
-from functools import partial
-from itertools import product
-from typing import List, Tuple, Union, Any, Dict, Literal, Optional, Callable
-
-from datasets import load_dataset
-from einops import rearrange
-import matplotlib.pyplot as plt
-import matplotlib
-import numpy as np
-from PIL import Image
-from sklearn.cluster import KMeans
-from sklearn.manifold import TSNE
-import torch
-import torch.nn.functional as F
-from torch.utils.data import DataLoader
-from torchtyping import TensorType
-
-import tqdm
-
-from transformer_lens import HookedTransformer
-
-from autoencoders.learned_dict import LearnedDict
-from autoencoders.pca import BatchedPCA
-
-from activation_dataset import setup_data
-
-import standard_metrics
-
-import copy
-
-from test_datasets.ioi import generate_ioi_dataset
-from test_datasets.gender import generate_gender_dataset
-
-from concept_erasure import LeaceEraser
-
-_batch, _sequence, _n_dict_components, _activation_size, _vocab_size = None, None, None, None, None
-
-def logits_under_ablation(
-    model: HookedTransformer,
-    lens: LearnedDict,
-    location: standard_metrics.Location,
-    ablated_directions: List[int],
-    tokens: TensorType["_batch", "_sequence"],
-    calc_fvu: bool = False,
-) -> Tuple[TensorType["_batch", "_sequence"], Optional[TensorType["_batch", "_sequence"]]]:
-    
-    fvu = None
-
-    def intervention(tensor, hook=None):
-        B, L, D = tensor.shape
-        tensor = tensor.reshape(-1, D)
-        codes = lens.encode(tensor)
-        ablation = torch.einsum("be,ed->bd", codes[:, ablated_directions], lens.get_learned_dict()[ablated_directions])
-        ablated = tensor - ablation
-
-        if calc_fvu:
-            nonlocal fvu
-            fvu = (ablation ** 2).sum() / (tensor ** 2).sum()
-        
-        return ablated.reshape(B, L, D)
-    
-    logits = model.run_with_hooks(
-        tokens,
-        return_type="logits",
-        fwd_hooks=[(
-            standard_metrics.get_model_tensor_name(location),
-            intervention,
-        )]
-    )
-
-    return logits, fvu
-
-def logits_under_reconstruction(
-    model: HookedTransformer,
-    lens: LearnedDict,
-    location: standard_metrics.Location,
-    ablated_directions: List[int],
-    tokens: TensorType["_batch", "_sequence"],
-    calc_fvu: bool = False,
-    resample: Optional[TensorType["_batch", "_sequence", "_n_dict_components"]] = None,
-) -> Tuple[TensorType["_batch", "_sequence"], Optional[TensorType["_batch", "_sequence"]]]:
-    fvu = None
-
-    def intervention(tensor, hook=None):
-        B, L, D = tensor.shape
-        code = lens.encode(tensor.reshape(-1, D))
-        if resample is not None:
-            code[:, ablated_directions] = resample.reshape(-1, code.shape[-1])[:, ablated_directions]
-        else:
-            code[:, ablated_directions] = 0.0
-        reconstruction = lens.decode(code).reshape(B, L, D)
-
-        if calc_fvu:
-            nonlocal fvu
-            residuals = reconstruction - tensor
-            fvu = (residuals ** 2).sum() / (tensor ** 2).sum()
-
-        return reconstruction
-    
-    logits = model.run_with_hooks(
-        tokens,
-        return_type="logits",
-        fwd_hooks=[(
-            standard_metrics.get_model_tensor_name(location),
-            intervention,
-        )]
-    )
-
-    return logits, fvu
-
-def bottleneck_test(
-    model: HookedTransformer,
-    lens: LearnedDict,
-    location: standard_metrics.Location,
-    tokens: TensorType["_batch", "_sequence"],
-    logit_metric: Callable[[TensorType["_batch", "_sequence"]], TensorType["_batch"]],
-    calc_fvu: bool = False,
-    ablation_type: Literal["ablation", "reconstruction"] = "ablation",
-    feature_sample_size: Optional[int] = None,
-) -> List[Tuple[int, Optional[float], float]]:
-    # iteratively ablate away the least useful directions in the bottleneck
-
-    remaining_directions = list(range(lens.n_dict_components()))
-
-    results = []
-    ablated_directions: List[int] = []
-
-    for i in tqdm.tqdm(range(lens.n_dict_components())):
-        min_score = None
-        min_direction = -1
-        min_fvu = None
-
-        features_to_test: List[int] = []
-
-        if feature_sample_size is not None:
-            if feature_sample_size < len(remaining_directions):
-                features_to_test = list(np.random.choice(remaining_directions, size=feature_sample_size, replace=False))
-            else:
-                features_to_test = remaining_directions
-        else:
-            features_to_test = remaining_directions
-
-        for direction in features_to_test:
-            if ablation_type == "ablation":
-                logits, fvu = logits_under_ablation(model, lens, location, ablated_directions + [direction], tokens, calc_fvu=calc_fvu)
-            elif ablation_type == "reconstruction":
-                logits, fvu = logits_under_reconstruction(model, lens, location, ablated_directions + [direction], tokens, calc_fvu=calc_fvu)
-            else:
-                raise ValueError(f"Unknown ablation type '{ablation_type}'")
-
-            score = logit_metric(logits).item()
-
-            if calc_fvu:
-                assert fvu is not None
-                fvu_item: float = fvu.item()
-
-            if min_score is None or score < min_score:
-                min_score = score
-                min_direction = direction
-                min_fvu = fvu_item
-
-        assert min_direction != -1
-        assert min_score is not None
-        results.append((min_direction, min_fvu, min_score))
-        ablated_directions.append(min_direction)
-        remaining_directions.remove(min_direction)
-    
-    return results
-
-def resample_ablation_hook(
-    lens: LearnedDict,
-<<<<<<< HEAD
-    location: standard_metrics.Location,
-    clean_tokens: TensorType["_batch", "_sequence"],
-    corrupted_codes: TensorType["_batch", "_sequence", "_n_dict_components"],
-=======
->>>>>>> 22a60f9e
-    features_to_ablate: List[int],
-    corrupted_codes: Optional[TensorType["batch", "sequence", "n_dict_components"]] = None,
-    ablation_type: Literal["ablation", "reconstruction"] = "ablation",
-<<<<<<< HEAD
-    handicap: Optional[TensorType["_batch", "_sequence", "_activation_size"]] = None,
-    **kwargs,
-) -> Tuple[Any, TensorType["_batch", "_sequence", "_activation_size"]]:
-    corrupted_codes_ = corrupted_codes.reshape(-1, corrupted_codes.shape[-1])
-    ablated_activation = None
-
-=======
-    handicap: Optional[TensorType["batch", "sequence", "d_activation"]] = None,
-    ablation_rank: Literal["full", "partial"] = "partial",
-    ablation_mask: Optional[TensorType["batch", "sequence"]] = None,
-):
-    if corrupted_codes is None:
-        corrupted_codes_ = None
-    else:
-        corrupted_codes_ = corrupted_codes.reshape(-1, corrupted_codes.shape[-1])
-
-    activation_dict = {"output": None}
-    
->>>>>>> 22a60f9e
-    def reconstruction_intervention(tensor, hook=None):
-        nonlocal activation_dict
-        B, L, D = tensor.shape
-        code = lens.encode(tensor.reshape(-1, D))
-
-        if corrupted_codes_ is None:
-            code[:, features_to_ablate] = 0.0
-        else:
-            code[:, features_to_ablate] = corrupted_codes_[:, features_to_ablate]
-        
-        reconstr = lens.decode(code).reshape(tensor.shape)
-
-        if handicap is not None:
-            output = reconstr + handicap
-        else:
-            output = reconstr
-
-        if ablation_mask is not None:
-            output[~ablation_mask] = tensor[~ablation_mask]
-
-        activation_dict["output"] = output.clone()
-        return output
-    
-    def partial_ablation_intervention(tensor, hook=None):
-        nonlocal activation_dict
-        B, L, D = tensor.shape
-        code = lens.encode(tensor.reshape(-1, D))
-
-        ablation_code = torch.zeros_like(code)
-
-        if corrupted_codes_ is None:
-            ablation_code[:, features_to_ablate] = -code[:, features_to_ablate]
-        else:
-            ablation_code[:, features_to_ablate] = corrupted_codes_[:, features_to_ablate] - code[:, features_to_ablate]
-        
-        ablation = lens.decode(ablation_code).reshape(tensor.shape)
-
-        if handicap is not None:
-            output = tensor + ablation + handicap
-        else:
-            output = tensor + ablation
-
-        if ablation_mask is not None:
-            output[~ablation_mask] = tensor[~ablation_mask]
-
-        activation_dict["output"] = output.clone()
-        return output
-
-    def full_ablation_intervention(tensor, hook=None):
-        nonlocal activation_dict
-        B, L, D = tensor.shape
-        code = torch.einsum("bd,nd->bn", tensor.reshape(-1,D), lens.get_learned_dict())
-
-        ablation_code = torch.zeros_like(code)
-
-        if corrupted_codes_ is None:
-            ablation_code[:, features_to_ablate] = -code[:, features_to_ablate]
-        else:
-            ablation_code[:, features_to_ablate] = corrupted_codes_[:, features_to_ablate] - code[:, features_to_ablate]
-
-        ablation = torch.einsum("bn,nd->bd", ablation_code, lens.get_learned_dict()).reshape(tensor.shape)
-        output = tensor + ablation
-
-        if ablation_mask is not None:
-            output[~ablation_mask] = tensor[~ablation_mask]
-
-        activation_dict["output"] = output.clone()
-        return tensor + ablation
-
-    ablation_func = None
-    if ablation_type == "reconstruction":
-        ablation_func = reconstruction_intervention
-    elif ablation_type == "ablation" and ablation_rank == "partial":
-        ablation_func = partial_ablation_intervention
-    elif ablation_type == "ablation" and ablation_rank == "full":
-        ablation_func = full_ablation_intervention
-    else:
-        raise ValueError(f"Unknown ablation type '{ablation_type}' with rank '{ablation_rank}'")
-    
-    return ablation_func, activation_dict
-
-def resample_ablation(
-    model: HookedTransformer,
-    lens: LearnedDict,
-    location: standard_metrics.Location,
-    clean_tokens: TensorType["batch", "sequence"],
-    features_to_ablate: List[int],
-    corrupted_codes: Optional[TensorType["batch", "sequence", "n_dict_components"]] = None,
-    ablation_type: Literal["ablation", "reconstruction"] = "ablation",
-    handicap: Optional[TensorType["batch", "sequence", "d_activation"]] = None,
-    ablation_rank: Literal["full", "partial"] = "partial",
-    ablation_mask: Optional[TensorType["batch", "sequence"]] = None,
-    **kwargs,
-) -> Tuple[Any, TensorType["batch", "sequence", "d_activation"]]:
-    ablation_func, activation_dict = resample_ablation_hook(
-        lens,
-        features_to_ablate,
-        corrupted_codes=corrupted_codes,
-        ablation_type=ablation_type,
-        handicap=handicap,
-        ablation_rank=ablation_rank,
-        ablation_mask=ablation_mask,
-    )
-
-    logits = model.run_with_hooks(
-        clean_tokens,
-        fwd_hooks=[(
-            standard_metrics.get_model_tensor_name(location),
-            ablation_func,
-        )],
-        **kwargs,
-    )
-
-    return logits, activation_dict["output"]
-
-def activation_info(
-    model: HookedTransformer,
-    lens: LearnedDict,
-    location: standard_metrics.Location,
-    tokens: TensorType["_batch", "_sequence"],
-    ablation_type: Literal["ablation", "reconstruction"] = "ablation",
-    replacement_residuals: Optional[TensorType["_batch", "_sequence", "_activation_size"]] = None,
-) -> Tuple[TensorType["_batch", "_sequence", "_activation_size"], TensorType["_batch", "_sequence", "_n_dict_components"], TensorType["_batch", "_sequence", "_activation_size"], TensorType["_batch", "_sequence", "_vocab_size"]]:
-    residuals = None
-    codes = None
-    activations = None
-    logits = None
-
-    def intervention(tensor, hook=None):
-        nonlocal residuals, codes, activations
-        B, L, D = tensor.shape
-        activations = tensor.clone()
-        code = lens.encode(tensor.reshape(-1, D))
-        codes = code.reshape(B, L, -1).clone()
-        output = lens.decode(code).reshape(tensor.shape)
-        residuals = tensor - output
-
-        if ablation_type == "reconstruction":
-            return output
-        else:
-            if replacement_residuals is not None:
-                return output + replacement_residuals
-            else:
-                return tensor
-    
-    logits = model.run_with_hooks(
-        tokens,
-        fwd_hooks=[(
-            standard_metrics.get_model_tensor_name(location),
-            intervention,
-        )],
-        return_type="logits",
-    )
-
-    return residuals, codes, activations, logits
-
-def scaled_distance_to_clean(clean_activation, corrupted_activation, activation):
-    total_dist = torch.norm(clean_activation - corrupted_activation, dim=(-1, -2))
-    dist = torch.norm(clean_activation - activation, dim=(-1, -2))
-    return dist / total_dist
-
-def dot_difference_metric(clean_activation, corrupted_activation, activation):
-    dataset_diff_vector = corrupted_activation - clean_activation
-    diff_vector = activation - clean_activation
-    return torch.einsum("bld,bld->b", diff_vector, dataset_diff_vector) / torch.norm(dataset_diff_vector, dim=(-1, -2)) ** 2
-
-def acdc_test(
-    model: HookedTransformer,
-    lens: LearnedDict,
-    location: standard_metrics.Location,
-    clean_tokens: TensorType["_batch", "_sequence"],
-    corrupted_tokens: TensorType["_batch", "_sequence"],
-    logit_metric: Callable[[TensorType["_batch", "_sequence", "_vocab_size"], TensorType["_batch", "_sequence", "_vocab_size"]], float],
-    threshold: float = 0.05,
-    base_logits: Optional[TensorType["_batch", "_sequence", "_vocab_size"]] = None,
-    ablation_type: Literal["ablation", "reconstruction"] = "reconstruction",
-    ablation_handicap: bool = False,
-    distance_metric: Callable[[TensorType["_batch", "_sequence", "_activation_size"], TensorType["_batch", "_sequence", "_activation_size"], TensorType["_batch", "_sequence", "_activation_size"]], TensorType["_batch"]] = scaled_distance_to_clean,
-) -> Tuple[List[int], float, float]:
-    remaining_directions = list(range(lens.n_dict_components()))
-    ablated_directions: List[int] = []
-
-    corrupted_residuals, corrupted_codes, corrupted_activation, _ = activation_info(
-        model,
-        lens,
-        location,
-        corrupted_tokens,
-        ablation_type=ablation_type
-    )
-
-    clean_residuals, _, clean_activation, reconstruction_logits = activation_info(
-        model,
-        lens,
-        location,
-        clean_tokens,
-        ablation_type=ablation_type,
-        replacement_residuals=corrupted_residuals,
-    )
-
-    handicap = None
-    if ablation_handicap:
-        handicap = corrupted_residuals - clean_residuals
-
-    if base_logits is None:
-        base_logits = reconstruction_logits
-
-    prev_divergence = logit_metric(reconstruction_logits, base_logits)
-
-    idxs = np.arange(lens.n_dict_components())
-    np.random.shuffle(idxs)
-
-    for i in tqdm.tqdm(idxs):
-        logits, activation = resample_ablation(
-            model,
-            lens,
-            location,
-            clean_tokens,
-            corrupted_codes=corrupted_codes,
-            features_to_ablate=ablated_directions + [i],
-            return_type="logits",
-            ablation_type=ablation_type,
-            handicap=handicap,
-        )
-
-        divergence = logit_metric(logits, base_logits)
-
-        if divergence - prev_divergence < threshold:
-            prev_divergence = divergence
-            ablated_directions.append(i)
-            remaining_directions.remove(i)
-
-    distance = distance_metric(clean_activation, corrupted_activation, activation)
-
-    return remaining_directions, prev_divergence, distance.mean().item()
-
-def diff_mean_activation_editing(
-    model: HookedTransformer,
-    location: standard_metrics.Location,
-    clean_tokens: TensorType["_batch", "_sequence"],
-    corrupted_tokens: TensorType["_batch", "_sequence"],
-    logit_metric: Callable[[TensorType["_batch", "_sequence", "_vocab_size"], TensorType["_batch", "_sequence", "_vocab_size"]], float],
-    scale_range: Tuple[float, float] = (0.0, 1.0),
-    n_points: int = 10,
-    distance_metric: Callable[[TensorType["_batch", "_sequence", "_activation_size"], TensorType["_batch", "_sequence", "_activation_size"], TensorType["_batch", "_sequence", "_activation_size"]], TensorType["_batch"]] = scaled_distance_to_clean,
-) -> List[Tuple[float, float, float]]:
-    clean_logits, activation_cache = model.run_with_cache(
-        clean_tokens,
-        #names_filter=[standard_metrics.get_model_tensor_name(location)],
-        return_type="logits",
-    )
-    clean_activation = activation_cache[standard_metrics.get_model_tensor_name(location)]
-
-    _, activation_cache = model.run_with_cache(
-        corrupted_tokens,
-        #names_filter=[standard_metrics.get_model_tensor_name(location)],
-        return_type="logits",
-    )
-    corrupted_activation = activation_cache[standard_metrics.get_model_tensor_name(location)]
-
-    diff_means_vector = clean_activation.mean(dim=0) - corrupted_activation.mean(dim=0)
-
-    scales = torch.linspace(*scale_range, n_points)
-
-    scores = []
-    for scale in tqdm.tqdm(scales):
-        activation = None
-
-        def intervention(tensor, hook):
-            nonlocal activation
-            activation = tensor + scale * diff_means_vector
-            return activation
-
-        logits = model.run_with_hooks(
-            corrupted_tokens,
-            fwd_hooks=[(
-                standard_metrics.get_model_tensor_name(location),
-                intervention,
-            )],
-            return_type="logits",
-        )
-
-        distance = distance_metric(clean_activation, corrupted_activation, activation).mean().item()
-        logit_score = logit_metric(logits, clean_logits)
-        scores.append((scale, distance, logit_score))
-    
-    return scores
-
-def ce_distance(clean_activation, activation):
-    return torch.linalg.norm(clean_activation - activation, dim=(-1,-2))
-
-def ablation_mask_from_seq_lengths(
-    seq_lengths: TensorType["batch"],
-    max_length: int,
-) -> TensorType["batch", "sequence"]:
-    B = seq_lengths.shape[0]
-    mask = torch.zeros((B, max_length), dtype=torch.bool)
-    for i in range(B):
-        mask[i, :seq_lengths[i]] = True
-    return mask
-
-def concept_ablation(
-    model: HookedTransformer,
-    lens: LearnedDict,
-    location: standard_metrics.Location,
-    dataset: TensorType["batch", "sequence"],
-    scoring_function: Callable[TensorType["batch", "sequence", "vocab_size"], float],
-    max_features_removed: int = 10,
-    distance_metric: Callable[[TensorType["batch", "sequence", "d_activation"], TensorType["batch", "sequence", "d_activation"]], TensorType["batch"]] = ce_distance,
-    ablation_type: Literal["ablation", "reconstruction"] = "ablation",
-    ablation_rank: Literal["full", "partial"] = "partial",
-    sequence_lengths: Optional[TensorType["batch"]] = None,
-    scale_by_magnitude: bool = False,
-    min_perf_decrease: float = 1.0, # to stop scale_by_magnitude from removing unimportant features
-) -> List[Tuple[int, float, float]]:
-    """Try and add as much data back as possible while keeping a specific concept erased"""
-    if sequence_lengths is not None:
-        ablation_mask = ablation_mask_from_seq_lengths(sequence_lengths, dataset.shape[1])
-    else:
-        ablation_mask = None
-    
-    ablated_directions = []
-    remaining_directions = list(range(lens.n_dict_components()))
-
-    _, activation_cache = model.run_with_cache(
-        dataset,
-        names_filter=lambda name: name == standard_metrics.get_model_tensor_name(location),
-        return_type="logits",
-    )
-    clean_activation = activation_cache[standard_metrics.get_model_tensor_name(location)]
-
-    logits, activation = resample_ablation(
-        model,
-        lens,
-        location,
-        dataset,
-        corrupted_codes=None,
-        features_to_ablate=ablated_directions,
-        return_type="logits",
-        ablation_type=ablation_type,
-        ablation_rank=ablation_rank,
-        ablation_mask=ablation_mask,
-    )
-
-    scores = []
-
-    prev_score = float("inf")
-    for iteration in range(max_features_removed):
-        min_weighted_score = float("inf")
-        min_score = None
-        min_idx = None
-        min_activation_dist = None
-
-        for i in tqdm.tqdm(range(lens.n_dict_components())):
-            logits, activation = resample_ablation(
-                model,
-                lens,
-                location,
-                dataset,
-                corrupted_codes=None,
-                features_to_ablate=ablated_directions + [i],
-                return_type="logits",
-                ablation_type=ablation_type,
-                ablation_rank=ablation_rank,
-                ablation_mask=ablation_mask,
-            )
-
-            score = scoring_function(logits)
-
-            if scale_by_magnitude:
-                weighted_score = score * distance_metric(clean_activation, activation).mean().item()
-            else:
-                weighted_score = score
-
-            if weighted_score < min_weighted_score and score < prev_score * min_perf_decrease:
-                min_weighted_score = weighted_score
-                min_score = score
-                min_idx = i
-                min_activation_dist = distance_metric(clean_activation, activation).mean().item()
-        
-        if min_idx is None:
-            print("Early stopped at iteration", iteration, "with score", prev_score)
-            break
-
-        ablated_directions.append(min_idx)
-        remaining_directions.remove(min_idx)
-        prev_score = min_score
-
-        print(f"Removed {min_idx} with score {min_score} and activation distance {min_activation_dist}")
-
-        scores.append((ablated_directions.copy(), min_score, min_activation_dist))
-
-    return scores
-
-def least_squares_erasure(
-    model: HookedTransformer,
-    location: standard_metrics.Location,
-    dataset: TensorType["batch", "sequence"],
-    classes: TensorType["batch"],
-    scoring_function: Callable[TensorType["batch", "sequence", "vocab_size"], float],
-    distance_metric: Callable[[TensorType["batch", "sequence", "d_activation"], TensorType["batch", "sequence", "d_activation"]], TensorType["batch"]] = ce_distance,
-    sequence_lengths: Optional[TensorType["batch"]] = None,
-) -> Tuple[float, float]:
-    if sequence_lengths is not None:
-        ablation_mask = ablation_mask_from_seq_lengths(sequence_lengths, dataset.shape[1])
-    else:
-        ablation_mask = None
-
-    _, activation_cache = model.run_with_cache(
-        dataset,
-        names_filter=lambda name: name == standard_metrics.get_model_tensor_name(location),
-        return_type="logits"
-    )
-
-    if ablation_mask is None:
-        ablation_mask = torch.ones_like(dataset, dtype=torch.bool)
-
-    B, L, D = activation_cache[standard_metrics.get_model_tensor_name(location)].shape
-
-    activations_flattened = activation_cache[standard_metrics.get_model_tensor_name(location)].reshape(B*L, D)
-    classes_flattened = classes.repeat_interleave(L)
-    mask_flattened = ablation_mask.reshape(B*L)
-
-    activations = activations_flattened[mask_flattened]
-    classes_ = classes_flattened[mask_flattened]
-
-    print(activations.shape, classes_.shape)
-
-    eraser = LeaceEraser.fit(activations, classes_)
-
-    distance = None
-
-    def erasure(tensor, hook):
-        nonlocal distance
-        erased = eraser(tensor.reshape(B*L, D)).reshape(B, L, D)
-
-        if ablation_mask is not None:
-            erased[~ablation_mask] = tensor[~ablation_mask]
-
-        distance = distance_metric(tensor, erased)
-        return erased
-    
-    logits = model.run_with_hooks(
-        dataset,
-        fwd_hooks=[(
-            standard_metrics.get_model_tensor_name(location),
-            erasure,
-        )],
-        return_type="logits",
-    )
-
-    score = scoring_function(logits)
-
-    return score, distance.mean().item(), eraser
-
-def bottleneck_test():
-    torch.autograd.set_grad_enabled(False)
-
-    model = HookedTransformer.from_pretrained("EleutherAI/pythia-70m-deduped")
-
-    device = "cuda:7"
-
-    model.to(device)
-
-    ioi_clean_full, ioi_corrupted_full = generate_ioi_dataset(model.tokenizer, 50, 50)
-    ioi_clean = ioi_clean_full[:, :-1].to(device)
-    ioi_corrupted = ioi_corrupted_full[:, :-1].to(device)
-    ioi_correct = ioi_clean_full[:, -1].to(device)
-    ioi_incorrect = ioi_corrupted_full[:, -1].to(device)
-
-    base_logits = model(ioi_clean, return_type="logits")
-
-    def divergence_metric(new_logits, base_logits):
-        B, L, V = base_logits.shape
-        new_logprobs = F.log_softmax(new_logits[:, -1], dim=-1)
-        base_logprobs = F.log_softmax(base_logits[:, -1], dim=-1)
-        return F.kl_div(new_logprobs, base_logprobs, log_target=True, reduction="none").sum(dim=-1).mean().item()
-
-    def logit_diff(new_logits, base_logits):
-        B, L, V = base_logits.shape
-        correct = new_logits[:, -1, ioi_correct]
-        incorrect = new_logits[:, -1, ioi_incorrect]
-        return -(correct - incorrect).mean().item()
-
-    layer = 3
-    activation_dataset = torch.load(f"activation_data/layer_3/0.pt")
-    activation_dataset = activation_dataset.to(device, dtype=torch.float32)
-
-    #diff_mean_scores = diff_mean_activation_editing(
-    #    model,
-    #    (layer, "residual"),
-    #    ioi_clean,
-    #    ioi_corrupted,
-    #    divergence_metric,
-    #    n_points=100,
-    #    scale_range=(-10.0, 100.0),
-    #)
-
-    pca = BatchedPCA(n_dims=activation_dataset.shape[-1], device=device)
-    batch_size = 4096
-
-    print("training pca")
-    for i in tqdm.trange(0, activation_dataset.shape[0], batch_size):
-        j = min(i + batch_size, activation_dataset.shape[0])
-        pca.train_batch(activation_dataset[i:j])
-    
-    pca_dict = pca.to_rotation_dict(activation_dataset.shape[-1])
-
-    pca_dict.to_device(device)
-
-    max_fvus = [0.2, 0.1, 0.05]
-    best_dicts = {}
-    ratios = [4]
-    dict_sets = [(ratio, "learned_{max_fvu:.2f}", torch.load(f"/mnt/ssd-cluster/bigrun0308/tied_residual_l{layer}_r{ratio}/_9/learned_dicts.pt")) for ratio in ratios]
-    dict_sets += [(4, "zero_l1_baseline", torch.load("output_zero_b_4/_7/learned_dicts.pt"))]
-
-    print("evaluating dicts")
-    for max_fvu in max_fvus:
-        for ratio, label, dicts in tqdm.tqdm(dict_sets):
-            for dict, hyperparams in dicts:
-                dict.to_device(device)
-                sample_idxs = np.random.choice(activation_dataset.shape[0], size=50000, replace=False)
-                fvu = standard_metrics.fraction_variance_unexplained(dict, activation_dataset[sample_idxs]).item()
-                if fvu < max_fvu:
-                    name = label.format(max_fvu=max_fvu, dict_size=hyperparams["dict_size"])
-
-                    if name not in best_dicts:
-                        best_dicts[name] = (fvu, hyperparams, dict)
-                    else:
-                        if fvu > best_dicts[name][0]:
-                            best_dicts[name] = (fvu, hyperparams, dict)
-    
-    print("found satisfying dicts:", list(best_dicts.keys()))
-    
-    del activation_dataset
-
-    dictionaries = {}
-    dictionaries["pca"] = (pca_dict, {"pca": True})
-    for name, (_, hyperparams, dict) in best_dicts.items():
-        dictionaries[name] = (dict, hyperparams)
-
-    tau_values = np.logspace(-6.5, -1.5, 10)
-
-    scores: Dict[str, List] = {}
-
-    for name, (dict, _) in dictionaries.items():
-        scores[name] = []
-        print("evaluating", name)
-        for i, tau in enumerate(tau_values):
-            graph, div, corruption = acdc_test(
-                model,
-                dict, (layer, "residual"),
-                ioi_clean,
-                ioi_corrupted,
-                divergence_metric,
-                threshold=tau,
-                ablation_type="ablation",
-                base_logits=base_logits,
-                ablation_handicap=True,
-                distance_metric=scaled_distance_to_clean,
-            )
-            scores[name].append((tau, graph, div, corruption))
-            print(f"tau: {tau:.3e} ({i+1}/{len(tau_values)}), graph size: {len(graph)}, div: {div:.3e}, corruption: {corruption:.2f}")
-
-    torch.save(scores, f"dict_scores_layer_{layer}.pt")
-    torch.save(dictionaries, f"dictionaries_layer_{layer}.pt")
-
-    #torch.save(diff_mean_scores, f"diff_mean_scores_layer_{layer}.pt")
-
-def erasure_test():
-    torch.autograd.set_grad_enabled(False)
-
-    model_name = "EleutherAI/pythia-70m-deduped"
-
-    model = HookedTransformer.from_pretrained(model_name)
-
-    device = "cuda:1"
-
-    model.to(device)
-
-    prompts, classes, class_tokens, sequence_lengths = generate_gender_dataset(model_name, 100, 100, model.tokenizer.pad_token_id)
-    prompts = prompts.to(device)
-    classes = classes.to(device)
-    sequence_lengths = sequence_lengths.to(device)
-    print(sequence_lengths)
-    class_one_hot = F.one_hot(classes, num_classes=2).float()
-
-    def gender_erasure_metric(predictions):
-        predictions = predictions[torch.arange(sequence_lengths.shape[0]), sequence_lengths-1]
-        predictions = predictions[:, [class_tokens[0], class_tokens[1]]]
-        probs = F.softmax(predictions, dim=-1)
-
-        pred = torch.einsum("bc,bc->b", probs, class_one_hot).mean()
-        return torch.abs(pred - 0.5).item() + 0.5
-    
-    layer = 2
-    activation_dataset = torch.load(f"activation_data/layer_{layer}/0.pt")
-    activation_dataset = activation_dataset.to(device, dtype=torch.float32)
-
-    max_fvu = 0.05
-    best_dicts = {}
-    ratios = [4]
-    dict_sets = [(ratio, torch.load(f"/mnt/ssd-cluster/bigrun0308/tied_residual_l{layer}_r{ratio}/_9/learned_dicts.pt")) for ratio in ratios]
-
-    print("evaluating dicts")
-    for ratio, dicts in tqdm.tqdm(dict_sets):
-        for dict, hyperparams in dicts:
-            dict.to_device(device)
-            sample_idxs = np.random.choice(activation_dataset.shape[0], size=50000, replace=False)
-            fvu = standard_metrics.fraction_variance_unexplained(dict, activation_dataset[sample_idxs]).item()
-            if fvu < max_fvu:
-                if hyperparams["dict_size"] not in best_dicts:
-                    best_dicts[hyperparams["dict_size"]] = (fvu, hyperparams, dict)
-                else:
-                    if fvu > best_dicts[hyperparams["dict_size"]][0]:
-                        best_dicts[hyperparams["dict_size"]] = (fvu, hyperparams, dict)
-    
-    del activation_dataset
-
-    dictionaries = {}
-    for dict_size, (_, hyperparams, dict) in best_dicts.items():
-        dictionaries[f"learned_{dict_size}"] = (dict, hyperparams)
-
-    leace_score, leace_edit, leace_eraser = least_squares_erasure(
-        model,
-        (layer, "residual"),
-        prompts,
-        classes,
-        scoring_function=gender_erasure_metric,
-        distance_metric=ce_distance,
-        sequence_lengths=sequence_lengths,
-    )
-
-    print(f"LEACE score: {leace_score:.3e}, LEACE edit: {leace_edit:.2f}")
-
-    base_logits = model(prompts, return_type="logits")
-    base_score = gender_erasure_metric(base_logits)
-
-    print(f"base score: {base_score:.3e}")
-
-    torch.save((leace_score, leace_edit, base_score), f"leace_scores_layer_{layer}.pt")
-    torch.save(leace_eraser, f"leace_eraser_layer_{layer}.pt")
-
-    scores = {}
-    tau_values = np.logspace(-4, 0, 10)
-    for name, (dict, _) in dictionaries.items():
-        scores[name] = concept_ablation(
-            model,
-            dict, (layer, "residual"),
-            prompts,
-            scoring_function=gender_erasure_metric,
-            scale_by_magnitude=False,
-            sequence_lengths=sequence_lengths,
-            ablation_rank="full",
-        )
-
-    torch.save(scores, f"erasure_scores_layer_{layer}.pt")
-    torch.save(dictionaries, f"erasure_dictionaries_layer_{layer}.pt")
-
-if __name__ == "__main__":
+from functools import partial
+from itertools import product
+from typing import List, Tuple, Union, Any, Dict, Literal, Optional, Callable
+
+from datasets import load_dataset
+from einops import rearrange
+import matplotlib.pyplot as plt
+import matplotlib
+import numpy as np
+from PIL import Image
+from sklearn.cluster import KMeans
+from sklearn.manifold import TSNE
+import torch
+import torch.nn.functional as F
+from torch.utils.data import DataLoader
+from torchtyping import TensorType
+
+import tqdm
+
+from transformer_lens import HookedTransformer
+
+from autoencoders.learned_dict import LearnedDict
+from autoencoders.pca import BatchedPCA
+
+from activation_dataset import setup_data
+
+import standard_metrics
+
+import copy
+
+from test_datasets.ioi import generate_ioi_dataset
+from test_datasets.gender import generate_gender_dataset
+
+from concept_erasure import LeaceEraser
+
+_batch, _sequence, _n_dict_components, _d_activation, _vocab_size = None, None, None, None, None
+
+def logits_under_ablation(
+    model: HookedTransformer,
+    lens: LearnedDict,
+    location: standard_metrics.Location,
+    ablated_directions: List[int],
+    tokens: TensorType["_batch", "_sequence"],
+    calc_fvu: bool = False,
+) -> Tuple[TensorType["_batch", "_sequence"], Optional[TensorType["_batch", "_sequence"]]]:
+    
+    fvu = None
+
+    def intervention(tensor, hook=None):
+        B, L, D = tensor.shape
+        tensor = tensor.reshape(-1, D)
+        codes = lens.encode(tensor)
+        ablation = torch.einsum("be,ed->bd", codes[:, ablated_directions], lens.get_learned_dict()[ablated_directions])
+        ablated = tensor - ablation
+
+        if calc_fvu:
+            nonlocal fvu
+            fvu = (ablation ** 2).sum() / (tensor ** 2).sum()
+        
+        return ablated.reshape(B, L, D)
+    
+    logits = model.run_with_hooks(
+        tokens,
+        return_type="logits",
+        fwd_hooks=[(
+            standard_metrics.get_model_tensor_name(location),
+            intervention,
+        )]
+    )
+
+    return logits, fvu
+
+def logits_under_reconstruction(
+    model: HookedTransformer,
+    lens: LearnedDict,
+    location: standard_metrics.Location,
+    ablated_directions: List[int],
+    tokens: TensorType["_batch", "_sequence"],
+    calc_fvu: bool = False,
+    resample: Optional[TensorType["_batch", "_sequence", "_n_dict_components"]] = None,
+) -> Tuple[TensorType["_batch", "_sequence"], Optional[TensorType["_batch", "_sequence"]]]:
+    fvu = None
+
+    def intervention(tensor, hook=None):
+        B, L, D = tensor.shape
+        code = lens.encode(tensor.reshape(-1, D))
+        if resample is not None:
+            code[:, ablated_directions] = resample.reshape(-1, code.shape[-1])[:, ablated_directions]
+        else:
+            code[:, ablated_directions] = 0.0
+        reconstruction = lens.decode(code).reshape(B, L, D)
+
+        if calc_fvu:
+            nonlocal fvu
+            residuals = reconstruction - tensor
+            fvu = (residuals ** 2).sum() / (tensor ** 2).sum()
+
+        return reconstruction
+    
+    logits = model.run_with_hooks(
+        tokens,
+        return_type="logits",
+        fwd_hooks=[(
+            standard_metrics.get_model_tensor_name(location),
+            intervention,
+        )]
+    )
+
+    return logits, fvu
+
+def bottleneck_test(
+    model: HookedTransformer,
+    lens: LearnedDict,
+    location: standard_metrics.Location,
+    tokens: TensorType["_batch", "_sequence"],
+    logit_metric: Callable[[TensorType["_batch", "_sequence"]], TensorType["_batch"]],
+    calc_fvu: bool = False,
+    ablation_type: Literal["ablation", "reconstruction"] = "ablation",
+    feature_sample_size: Optional[int] = None,
+) -> List[Tuple[int, Optional[float], float]]:
+    # iteratively ablate away the least useful directions in the bottleneck
+
+    remaining_directions = list(range(lens.n_dict_components()))
+
+    results = []
+    ablated_directions: List[int] = []
+
+    for i in tqdm.tqdm(range(lens.n_dict_components())):
+        min_score = None
+        min_direction = -1
+        min_fvu = None
+
+        features_to_test: List[int] = []
+
+        if feature_sample_size is not None:
+            if feature_sample_size < len(remaining_directions):
+                features_to_test = list(np.random.choice(remaining_directions, size=feature_sample_size, replace=False))
+            else:
+                features_to_test = remaining_directions
+        else:
+            features_to_test = remaining_directions
+
+        for direction in features_to_test:
+            if ablation_type == "ablation":
+                logits, fvu = logits_under_ablation(model, lens, location, ablated_directions + [direction], tokens, calc_fvu=calc_fvu)
+            elif ablation_type == "reconstruction":
+                logits, fvu = logits_under_reconstruction(model, lens, location, ablated_directions + [direction], tokens, calc_fvu=calc_fvu)
+            else:
+                raise ValueError(f"Unknown ablation type '{ablation_type}'")
+
+            score = logit_metric(logits).item()
+
+            if calc_fvu:
+                assert fvu is not None
+                fvu_item: float = fvu.item()
+
+            if min_score is None or score < min_score:
+                min_score = score
+                min_direction = direction
+                min_fvu = fvu_item
+
+        assert min_direction != -1
+        assert min_score is not None
+        results.append((min_direction, min_fvu, min_score))
+        ablated_directions.append(min_direction)
+        remaining_directions.remove(min_direction)
+    
+    return results
+
+def resample_ablation_hook(
+    lens: LearnedDict,
+    features_to_ablate: List[int],
+    corrupted_codes: Optional[TensorType["_batch", "_sequence", "_n_dict_components"]] = None,
+    ablation_type: Literal["ablation", "reconstruction"] = "ablation",
+    handicap: Optional[TensorType["_batch", "_sequence", "_d_activation"]] = None,
+    ablation_rank: Literal["full", "partial"] = "partial",
+    ablation_mask: Optional[TensorType["_batch", "_sequence"]] = None,
+):
+    if corrupted_codes is None:
+        corrupted_codes_ = None
+    else:
+        corrupted_codes_ = corrupted_codes.reshape(-1, corrupted_codes.shape[-1])
+
+    activation_dict = {"output": None}
+    
+    def reconstruction_intervention(tensor, hook=None):
+        nonlocal activation_dict
+        B, L, D = tensor.shape
+        code = lens.encode(tensor.reshape(-1, D))
+
+        if corrupted_codes_ is None:
+            code[:, features_to_ablate] = 0.0
+        else:
+            code[:, features_to_ablate] = corrupted_codes_[:, features_to_ablate]
+        
+        reconstr = lens.decode(code).reshape(tensor.shape)
+
+        if handicap is not None:
+            output = reconstr + handicap
+        else:
+            output = reconstr
+
+        if ablation_mask is not None:
+            output[~ablation_mask] = tensor[~ablation_mask]
+
+        activation_dict["output"] = output.clone()
+        return output
+    
+    def partial_ablation_intervention(tensor, hook=None):
+        nonlocal activation_dict
+        B, L, D = tensor.shape
+        code = lens.encode(tensor.reshape(-1, D))
+
+        ablation_code = torch.zeros_like(code)
+
+        if corrupted_codes_ is None:
+            ablation_code[:, features_to_ablate] = -code[:, features_to_ablate]
+        else:
+            ablation_code[:, features_to_ablate] = corrupted_codes_[:, features_to_ablate] - code[:, features_to_ablate]
+        
+        ablation = lens.decode(ablation_code).reshape(tensor.shape)
+
+        if handicap is not None:
+            output = tensor + ablation + handicap
+        else:
+            output = tensor + ablation
+
+        if ablation_mask is not None:
+            output[~ablation_mask] = tensor[~ablation_mask]
+
+        activation_dict["output"] = output.clone()
+        return output
+
+    def full_ablation_intervention(tensor, hook=None):
+        nonlocal activation_dict
+        B, L, D = tensor.shape
+        code = torch.einsum("bd,nd->bn", tensor.reshape(-1,D), lens.get_learned_dict())
+
+        ablation_code = torch.zeros_like(code)
+
+        if corrupted_codes_ is None:
+            ablation_code[:, features_to_ablate] = -code[:, features_to_ablate]
+        else:
+            ablation_code[:, features_to_ablate] = corrupted_codes_[:, features_to_ablate] - code[:, features_to_ablate]
+
+        ablation = torch.einsum("bn,nd->bd", ablation_code, lens.get_learned_dict()).reshape(tensor.shape)
+        output = tensor + ablation
+
+        if ablation_mask is not None:
+            output[~ablation_mask] = tensor[~ablation_mask]
+
+        activation_dict["output"] = output.clone()
+        return tensor + ablation
+
+    ablation_func = None
+    if ablation_type == "reconstruction":
+        ablation_func = reconstruction_intervention
+    elif ablation_type == "ablation" and ablation_rank == "partial":
+        ablation_func = partial_ablation_intervention
+    elif ablation_type == "ablation" and ablation_rank == "full":
+        ablation_func = full_ablation_intervention
+    else:
+        raise ValueError(f"Unknown ablation type '{ablation_type}' with rank '{ablation_rank}'")
+    
+    return ablation_func, activation_dict
+
+def resample_ablation(
+    model: HookedTransformer,
+    lens: LearnedDict,
+    location: standard_metrics.Location,
+    clean_tokens: TensorType["_batch", "_sequence"],
+    features_to_ablate: List[int],
+    corrupted_codes: Optional[TensorType["_batch", "_sequence", "_n_dict_components"]] = None,
+    ablation_type: Literal["ablation", "reconstruction"] = "ablation",
+    handicap: Optional[TensorType["_batch", "_sequence", "_d_activation"]] = None,
+    ablation_rank: Literal["full", "partial"] = "partial",
+    ablation_mask: Optional[TensorType["_batch", "_sequence"]] = None,
+    **kwargs,
+) -> Tuple[Any, TensorType["_batch", "_sequence", "_d_activation"]]:
+    ablation_func, activation_dict = resample_ablation_hook(
+        lens,
+        features_to_ablate,
+        corrupted_codes=corrupted_codes,
+        ablation_type=ablation_type,
+        handicap=handicap,
+        ablation_rank=ablation_rank,
+        ablation_mask=ablation_mask,
+    )
+
+    logits = model.run_with_hooks(
+        clean_tokens,
+        fwd_hooks=[(
+            standard_metrics.get_model_tensor_name(location),
+            ablation_func,
+        )],
+        **kwargs,
+    )
+
+    return logits, activation_dict["output"]
+
+def activation_info(
+    model: HookedTransformer,
+    lens: LearnedDict,
+    location: standard_metrics.Location,
+    tokens: TensorType["_batch", "_sequence"],
+    ablation_type: Literal["ablation", "reconstruction"] = "ablation",
+    replacement_residuals: Optional[TensorType["_batch", "_sequence", "_d_activation"]] = None,
+) -> Tuple[TensorType["_batch", "_sequence", "_d_activation"], TensorType["_batch", "_sequence", "_n_dict_components"], TensorType["_batch", "_sequence", "_d_activation"], TensorType["_batch", "_sequence", "_vocab_size"]]:
+    residuals = None
+    codes = None
+    activations = None
+    logits = None
+
+    def intervention(tensor, hook=None):
+        nonlocal residuals, codes, activations
+        B, L, D = tensor.shape
+        activations = tensor.clone()
+        code = lens.encode(tensor.reshape(-1, D))
+        codes = code.reshape(B, L, -1).clone()
+        output = lens.decode(code).reshape(tensor.shape)
+        residuals = tensor - output
+
+        if ablation_type == "reconstruction":
+            return output
+        else:
+            if replacement_residuals is not None:
+                return output + replacement_residuals
+            else:
+                return tensor
+    
+    logits = model.run_with_hooks(
+        tokens,
+        fwd_hooks=[(
+            standard_metrics.get_model_tensor_name(location),
+            intervention,
+        )],
+        return_type="logits",
+    )
+
+    return residuals, codes, activations, logits
+
+def scaled_distance_to_clean(clean_activation, corrupted_activation, activation):
+    total_dist = torch.norm(clean_activation - corrupted_activation, dim=(-1, -2))
+    dist = torch.norm(clean_activation - activation, dim=(-1, -2))
+    return dist / total_dist
+
+def dot_difference_metric(clean_activation, corrupted_activation, activation):
+    dataset_diff_vector = corrupted_activation - clean_activation
+    diff_vector = activation - clean_activation
+    return torch.einsum("bld,bld->b", diff_vector, dataset_diff_vector) / torch.norm(dataset_diff_vector, dim=(-1, -2)) ** 2
+
+def acdc_test(
+    model: HookedTransformer,
+    lens: LearnedDict,
+    location: standard_metrics.Location,
+    clean_tokens: TensorType["_batch", "_sequence"],
+    corrupted_tokens: TensorType["_batch", "_sequence"],
+    logit_metric: Callable[[TensorType["_batch", "_sequence", "_vocab_size"], TensorType["_batch", "_sequence", "_vocab_size"]], float],
+    threshold: float = 0.05,
+    base_logits: Optional[TensorType["_batch", "_sequence", "_vocab_size"]] = None,
+    ablation_type: Literal["ablation", "reconstruction"] = "reconstruction",
+    ablation_handicap: bool = False,
+    distance_metric: Callable[[TensorType["_batch", "_sequence", "_d_activation"], TensorType["_batch", "_sequence", "_d_activation"], TensorType["_batch", "_sequence", "_d_activation"]], TensorType["_batch"]] = scaled_distance_to_clean,
+) -> Tuple[List[int], float, float]:
+    remaining_directions = list(range(lens.n_dict_components()))
+    ablated_directions: List[int] = []
+
+    corrupted_residuals, corrupted_codes, corrupted_activation, _ = activation_info(
+        model,
+        lens,
+        location,
+        corrupted_tokens,
+        ablation_type=ablation_type
+    )
+
+    clean_residuals, _, clean_activation, reconstruction_logits = activation_info(
+        model,
+        lens,
+        location,
+        clean_tokens,
+        ablation_type=ablation_type,
+        replacement_residuals=corrupted_residuals,
+    )
+
+    handicap = None
+    if ablation_handicap:
+        handicap = corrupted_residuals - clean_residuals
+
+    if base_logits is None:
+        base_logits = reconstruction_logits
+
+    prev_divergence = logit_metric(reconstruction_logits, base_logits)
+
+    idxs = np.arange(lens.n_dict_components())
+    np.random.shuffle(idxs)
+
+    for i in tqdm.tqdm(idxs):
+        logits, activation = resample_ablation(
+            model,
+            lens,
+            location,
+            clean_tokens,
+            corrupted_codes=corrupted_codes,
+            features_to_ablate=ablated_directions + [i],
+            return_type="logits",
+            ablation_type=ablation_type,
+            handicap=handicap,
+        )
+
+        divergence = logit_metric(logits, base_logits)
+
+        if divergence - prev_divergence < threshold:
+            prev_divergence = divergence
+            ablated_directions.append(i)
+            remaining_directions.remove(i)
+
+    distance = distance_metric(clean_activation, corrupted_activation, activation)
+
+    return remaining_directions, prev_divergence, distance.mean().item()
+
+def diff_mean_activation_editing(
+    model: HookedTransformer,
+    location: standard_metrics.Location,
+    clean_tokens: TensorType["_batch", "_sequence"],
+    corrupted_tokens: TensorType["_batch", "_sequence"],
+    logit_metric: Callable[[TensorType["_batch", "_sequence", "_vocab_size"], TensorType["_batch", "_sequence", "_vocab_size"]], float],
+    scale_range: Tuple[float, float] = (0.0, 1.0),
+    n_points: int = 10,
+    distance_metric: Callable[[TensorType["_batch", "_sequence", "_d_activation"], TensorType["_batch", "_sequence", "_d_activation"], TensorType["_batch", "_sequence", "_d_activation"]], TensorType["_batch"]] = scaled_distance_to_clean,
+) -> List[Tuple[float, float, float]]:
+    clean_logits, activation_cache = model.run_with_cache(
+        clean_tokens,
+        #names_filter=[standard_metrics.get_model_tensor_name(location)],
+        return_type="logits",
+    )
+    clean_activation = activation_cache[standard_metrics.get_model_tensor_name(location)]
+
+    _, activation_cache = model.run_with_cache(
+        corrupted_tokens,
+        #names_filter=[standard_metrics.get_model_tensor_name(location)],
+        return_type="logits",
+    )
+    corrupted_activation = activation_cache[standard_metrics.get_model_tensor_name(location)]
+
+    diff_means_vector = clean_activation.mean(dim=0) - corrupted_activation.mean(dim=0)
+
+    scales = torch.linspace(*scale_range, n_points)
+
+    scores = []
+    for scale in tqdm.tqdm(scales):
+        activation = None
+
+        def intervention(tensor, hook):
+            nonlocal activation
+            activation = tensor + scale * diff_means_vector
+            return activation
+
+        logits = model.run_with_hooks(
+            corrupted_tokens,
+            fwd_hooks=[(
+                standard_metrics.get_model_tensor_name(location),
+                intervention,
+            )],
+            return_type="logits",
+        )
+
+        distance = distance_metric(clean_activation, corrupted_activation, activation).mean().item()
+        logit_score = logit_metric(logits, clean_logits)
+        scores.append((scale, distance, logit_score))
+    
+    return scores
+
+def ce_distance(clean_activation, activation):
+    return torch.linalg.norm(clean_activation - activation, dim=(-1,-2))
+
+def ablation_mask_from_seq_lengths(
+    seq_lengths: TensorType["_batch"],
+    max_length: int,
+) -> TensorType["_batch", "_sequence"]:
+    B = seq_lengths.shape[0]
+    mask = torch.zeros((B, max_length), dtype=torch.bool)
+    for i in range(B):
+        mask[i, :seq_lengths[i]] = True
+    return mask
+
+def concept_ablation(
+    model: HookedTransformer,
+    lens: LearnedDict,
+    location: standard_metrics.Location,
+    dataset: TensorType["_batch", "_sequence"],
+    scoring_function: Callable[[TensorType["_batch", "_sequence", "_vocab_size"]], float],
+    max_features_removed: int = 10,
+    distance_metric: Callable[[TensorType["_batch", "_sequence", "_d_activation"], TensorType["_batch", "_sequence", "_d_activation"]], TensorType["_batch"]] = ce_distance,
+    ablation_type: Literal["ablation", "reconstruction"] = "ablation",
+    ablation_rank: Literal["full", "partial"] = "partial",
+    sequence_lengths: Optional[TensorType["_batch"]] = None,
+    scale_by_magnitude: bool = False,
+    min_perf_decrease: float = 1.0, # to stop scale_by_magnitude from removing unimportant features
+) -> List[Tuple[List[int], float, float]]:
+    """Try and add as much data back as possible while keeping a specific concept erased"""
+    if sequence_lengths is not None:
+        ablation_mask = ablation_mask_from_seq_lengths(sequence_lengths, dataset.shape[1])
+    else:
+        ablation_mask = None
+    
+    ablated_directions: List[int] = []
+    remaining_directions = list(range(lens.n_dict_components()))
+
+    _, activation_cache = model.run_with_cache(
+        dataset,
+        names_filter=lambda name: name == standard_metrics.get_model_tensor_name(location),
+        return_type="logits",
+    )
+    clean_activation = activation_cache[standard_metrics.get_model_tensor_name(location)]
+
+    logits, activation = resample_ablation(
+        model,
+        lens,
+        location,
+        dataset,
+        corrupted_codes=None,
+        features_to_ablate=ablated_directions,
+        return_type="logits",
+        ablation_type=ablation_type,
+        ablation_rank=ablation_rank,
+        ablation_mask=ablation_mask,
+    )
+
+    scores = []
+
+    prev_score = float("inf")
+    for iteration in range(max_features_removed):
+        min_weighted_score = float("inf")
+        min_score = float("inf")
+        min_idx = None
+        min_activation_dist = float("inf")
+
+        for i in tqdm.tqdm(range(lens.n_dict_components())):
+            logits, activation = resample_ablation(
+                model,
+                lens,
+                location,
+                dataset,
+                corrupted_codes=None,
+                features_to_ablate=ablated_directions + [i],
+                return_type="logits",
+                ablation_type=ablation_type,
+                ablation_rank=ablation_rank,
+                ablation_mask=ablation_mask,
+            )
+
+            score = scoring_function(logits)
+
+            if scale_by_magnitude:
+                weighted_score = score * distance_metric(clean_activation, activation).mean().item()
+            else:
+                weighted_score = score
+
+            if weighted_score < min_weighted_score and score < prev_score * min_perf_decrease:
+                min_weighted_score = weighted_score
+                min_score = score
+                min_idx = i
+                min_activation_dist = distance_metric(clean_activation, activation).mean().item()
+        
+        if min_idx is None:
+            print("Early stopped at iteration", iteration, "with score", prev_score)
+            break
+
+        ablated_directions.append(min_idx)
+        remaining_directions.remove(min_idx)
+        prev_score = min_score
+
+        print(f"Removed {min_idx} with score {min_score} and activation distance {min_activation_dist}")
+
+        scores.append((ablated_directions.copy(), min_score, min_activation_dist))
+
+    return scores
+
+def least_squares_erasure(
+    model: HookedTransformer,
+    location: standard_metrics.Location,
+    dataset: TensorType["_batch", "_sequence"],
+    classes: TensorType["_batch"],
+    scoring_function: Callable[[TensorType["_batch", "_sequence", "_vocab_size"]], float],
+    distance_metric: Callable[[TensorType["_batch", "_sequence", "_d_activation"], TensorType["_batch", "_sequence", "_d_activation"]], TensorType["_batch"]] = ce_distance,
+    sequence_lengths: Optional[TensorType["_batch"]] = None,
+) -> Tuple[float, float, Any]:
+    if sequence_lengths is not None:
+        ablation_mask = ablation_mask_from_seq_lengths(sequence_lengths, dataset.shape[1])
+    else:
+        ablation_mask = None
+
+    _, activation_cache = model.run_with_cache(
+        dataset,
+        names_filter=lambda name: name == standard_metrics.get_model_tensor_name(location),
+        return_type="logits"
+    )
+
+    if ablation_mask is None:
+        ablation_mask = torch.ones_like(dataset, dtype=torch.bool)
+
+    B, L, D = activation_cache[standard_metrics.get_model_tensor_name(location)].shape
+
+    activations_flattened = activation_cache[standard_metrics.get_model_tensor_name(location)].reshape(B*L, D)
+    classes_flattened = classes.repeat_interleave(L)
+    mask_flattened = ablation_mask.reshape(B*L)
+
+    activations = activations_flattened[mask_flattened]
+    classes_ = classes_flattened[mask_flattened]
+
+    print(activations.shape, classes_.shape)
+
+    eraser = LeaceEraser.fit(activations, classes_) # type: ignore
+
+    distance = None
+
+    def erasure(tensor, hook):
+        nonlocal distance
+        erased = eraser(tensor.reshape(B*L, D)).reshape(B, L, D)
+
+        if ablation_mask is not None:
+            erased[~ablation_mask] = tensor[~ablation_mask]
+
+        distance = distance_metric(tensor, erased)
+        return erased
+    
+    logits = model.run_with_hooks(
+        dataset,
+        fwd_hooks=[(
+            standard_metrics.get_model_tensor_name(location),
+            erasure,
+        )],
+        return_type="logits",
+    )
+
+    score = scoring_function(logits)
+    assert distance is not None
+
+    return score, distance.mean().item(), eraser
+
+def new_bottleneck_test():
+    torch.autograd.set_grad_enabled(False)
+
+    model = HookedTransformer.from_pretrained("EleutherAI/pythia-70m-deduped")
+
+    device = "cuda:7"
+
+    model.to(device)
+
+    ioi_clean_full, ioi_corrupted_full = generate_ioi_dataset(model.tokenizer, 50, 50)
+    ioi_clean = ioi_clean_full[:, :-1].to(device)
+    ioi_corrupted = ioi_corrupted_full[:, :-1].to(device)
+    ioi_correct = ioi_clean_full[:, -1].to(device)
+    ioi_incorrect = ioi_corrupted_full[:, -1].to(device)
+
+    base_logits = model(ioi_clean, return_type="logits")
+
+    def divergence_metric(new_logits, base_logits):
+        B, L, V = base_logits.shape
+        new_logprobs = F.log_softmax(new_logits[:, -1], dim=-1)
+        base_logprobs = F.log_softmax(base_logits[:, -1], dim=-1)
+        return F.kl_div(new_logprobs, base_logprobs, log_target=True, reduction="none").sum(dim=-1).mean().item()
+
+    def logit_diff(new_logits, base_logits):
+        B, L, V = base_logits.shape
+        correct = new_logits[:, -1, ioi_correct]
+        incorrect = new_logits[:, -1, ioi_incorrect]
+        return -(correct - incorrect).mean().item()
+
+    layer = 3
+    activation_dataset = torch.load(f"activation_data/layer_3/0.pt")
+    activation_dataset = activation_dataset.to(device, dtype=torch.float32)
+
+    #diff_mean_scores = diff_mean_activation_editing(
+    #    model,
+    #    (layer, "residual"),
+    #    ioi_clean,
+    #    ioi_corrupted,
+    #    divergence_metric,
+    #    n_points=100,
+    #    scale_range=(-10.0, 100.0),
+    #)
+
+    pca = BatchedPCA(n_dims=activation_dataset.shape[-1], device=device)
+    batch_size = 4096
+
+    print("training pca")
+    for i in tqdm.trange(0, activation_dataset.shape[0], batch_size):
+        j = min(i + batch_size, activation_dataset.shape[0])
+        pca.train_batch(activation_dataset[i:j])
+    
+    pca_dict = pca.to_rotation_dict(activation_dataset.shape[-1])
+
+    pca_dict.to_device(device)
+
+    max_fvus = [0.2, 0.1, 0.05]
+    best_dicts = {}
+    ratios = [4]
+    dict_sets = [(ratio, "learned_{max_fvu:.2f}", torch.load(f"/mnt/ssd-cluster/bigrun0308/tied_residual_l{layer}_r{ratio}/_9/learned_dicts.pt")) for ratio in ratios]
+    dict_sets += [(4, "zero_l1_baseline", torch.load("output_zero_b_4/_7/learned_dicts.pt"))]
+
+    print("evaluating dicts")
+    for max_fvu in max_fvus:
+        for ratio, label, dicts in tqdm.tqdm(dict_sets):
+            for dict, hyperparams in dicts:
+                dict.to_device(device)
+                sample_idxs = np.random.choice(activation_dataset.shape[0], size=50000, replace=False)
+                fvu = standard_metrics.fraction_variance_unexplained(dict, activation_dataset[sample_idxs]).item()
+                if fvu < max_fvu:
+                    name = label.format(max_fvu=max_fvu, dict_size=hyperparams["dict_size"])
+
+                    if name not in best_dicts:
+                        best_dicts[name] = (fvu, hyperparams, dict)
+                    else:
+                        if fvu > best_dicts[name][0]:
+                            best_dicts[name] = (fvu, hyperparams, dict)
+    
+    print("found satisfying dicts:", list(best_dicts.keys()))
+    
+    del activation_dataset
+
+    dictionaries = {}
+    dictionaries["pca"] = (pca_dict, {"pca": True})
+    for name, (_, hyperparams, dict) in best_dicts.items():
+        dictionaries[name] = (dict, hyperparams)
+
+    tau_values = np.logspace(-6.5, -1.5, 10)
+
+    scores: Dict[str, List] = {}
+
+    for name, (dict, _) in dictionaries.items():
+        scores[name] = []
+        print("evaluating", name)
+        for i, tau in enumerate(tau_values):
+            graph, div, corruption = acdc_test(
+                model,
+                dict, (layer, "residual"),
+                ioi_clean,
+                ioi_corrupted,
+                divergence_metric,
+                threshold=tau,
+                ablation_type="ablation",
+                base_logits=base_logits,
+                ablation_handicap=True,
+                distance_metric=scaled_distance_to_clean,
+            )
+            scores[name].append((tau, graph, div, corruption))
+            print(f"tau: {tau:.3e} ({i+1}/{len(tau_values)}), graph size: {len(graph)}, div: {div:.3e}, corruption: {corruption:.2f}")
+
+    torch.save(scores, f"dict_scores_layer_{layer}.pt")
+    torch.save(dictionaries, f"dictionaries_layer_{layer}.pt")
+
+    #torch.save(diff_mean_scores, f"diff_mean_scores_layer_{layer}.pt")
+
+def erasure_test():
+    torch.autograd.set_grad_enabled(False)
+
+    model_name = "EleutherAI/pythia-70m-deduped"
+
+    model = HookedTransformer.from_pretrained(model_name)
+
+    device = "cuda:1"
+
+    model.to(device)
+
+    prompts, classes, class_tokens, sequence_lengths = generate_gender_dataset(model_name, 100, 100, model.tokenizer.pad_token_id)
+    prompts = prompts.to(device)
+    classes = classes.to(device)
+    sequence_lengths = sequence_lengths.to(device)
+    print(sequence_lengths)
+    class_one_hot = F.one_hot(classes, num_classes=2).float()
+
+    def gender_erasure_metric(predictions):
+        predictions = predictions[torch.arange(sequence_lengths.shape[0]), sequence_lengths-1]
+        predictions = predictions[:, [class_tokens[0], class_tokens[1]]]
+        probs = F.softmax(predictions, dim=-1)
+
+        pred = torch.einsum("bc,bc->b", probs, class_one_hot).mean()
+        return torch.abs(pred - 0.5).item() + 0.5
+    
+    layer = 2
+    activation_dataset = torch.load(f"activation_data/layer_{layer}/0.pt")
+    activation_dataset = activation_dataset.to(device, dtype=torch.float32)
+
+    max_fvu = 0.05
+    best_dicts = {}
+    ratios = [4]
+    dict_sets = [(ratio, torch.load(f"/mnt/ssd-cluster/bigrun0308/tied_residual_l{layer}_r{ratio}/_9/learned_dicts.pt")) for ratio in ratios]
+
+    print("evaluating dicts")
+    for ratio, dicts in tqdm.tqdm(dict_sets):
+        for dict, hyperparams in dicts:
+            dict.to_device(device)
+            sample_idxs = np.random.choice(activation_dataset.shape[0], size=50000, replace=False)
+            fvu = standard_metrics.fraction_variance_unexplained(dict, activation_dataset[sample_idxs]).item()
+            if fvu < max_fvu:
+                if hyperparams["dict_size"] not in best_dicts:
+                    best_dicts[hyperparams["dict_size"]] = (fvu, hyperparams, dict)
+                else:
+                    if fvu > best_dicts[hyperparams["dict_size"]][0]:
+                        best_dicts[hyperparams["dict_size"]] = (fvu, hyperparams, dict)
+    
+    del activation_dataset
+
+    dictionaries = {}
+    for dict_size, (_, hyperparams, dict) in best_dicts.items():
+        dictionaries[f"learned_{dict_size}"] = (dict, hyperparams)
+
+    leace_score, leace_edit, leace_eraser = least_squares_erasure(
+        model,
+        (layer, "residual"),
+        prompts,
+        classes,
+        scoring_function=gender_erasure_metric,
+        distance_metric=ce_distance,
+        sequence_lengths=sequence_lengths,
+    )
+
+    print(f"LEACE score: {leace_score:.3e}, LEACE edit: {leace_edit:.2f}")
+
+    base_logits = model(prompts, return_type="logits")
+    base_score = gender_erasure_metric(base_logits)
+
+    print(f"base score: {base_score:.3e}")
+
+    torch.save((leace_score, leace_edit, base_score), f"leace_scores_layer_{layer}.pt")
+    torch.save(leace_eraser, f"leace_eraser_layer_{layer}.pt")
+
+    scores = {}
+    tau_values = np.logspace(-4, 0, 10)
+    for name, (dict, _) in dictionaries.items():
+        scores[name] = concept_ablation(
+            model,
+            dict, (layer, "residual"),
+            prompts,
+            scoring_function=gender_erasure_metric,
+            scale_by_magnitude=False,
+            sequence_lengths=sequence_lengths,
+            ablation_rank="full",
+        )
+
+    torch.save(scores, f"erasure_scores_layer_{layer}.pt")
+    torch.save(dictionaries, f"erasure_dictionaries_layer_{layer}.pt")
+
+if __name__ == "__main__":
     erasure_test()