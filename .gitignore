__pycache__/**
.vscode/**
.DS_Store
**.pyc
.pre-commit-config.yaml
tmp

.env
.config
outputs
activation_data
models
nanoGPTtoTL.py
tl_simple.py
scratchpad.py
secrets.json
setup.sh
wandb/
saved_autoencoders
testing
auto_interp_results

*.csv
<<<<<<< HEAD
*.test
*.png
*.pkl
*.pt

# ideally would load autointerp as a module but can't get it working so just cloning and ignoring
neuron_explainer
=======
*.png
>>>>>>> c1786430
<|MERGE_RESOLUTION|>--- conflicted
+++ resolved
@@ -21,14 +21,10 @@
 auto_interp_results
 
 *.csv
-<<<<<<< HEAD
 *.test
 *.png
 *.pkl
 *.pt
 
 # ideally would load autointerp as a module but can't get it working so just cloning and ignoring
-neuron_explainer
-=======
-*.png
->>>>>>> c1786430
+neuron_explainer