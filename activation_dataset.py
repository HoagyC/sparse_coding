import argparse
import importlib
import itertools
import json
import math
import multiprocessing as mp
import os
import pickle
from collections.abc import Generator
from copy import deepcopy
from dataclasses import dataclass, field
from datetime import datetime
from typing import Any, Dict, List, Optional, Tuple, TypeVar, Union

import numpy as np
import numpy.typing as npt
import pandas as pd
import torch
import torch.nn as nn
import torch.optim as optim
import wandb

from baukit import Trace
from datasets import Dataset, DatasetDict, load_dataset
from einops import rearrange
from torch.utils.data import DataLoader
from torchtyping import TensorType
from tqdm import tqdm
from transformer_lens import HookedTransformer
from transformer_lens.loading_from_pretrained import get_official_model_name, convert_hf_model_config
from transformers import GPT2Tokenizer, PreTrainedTokenizerBase

from utils import *

T = TypeVar("T", bound=Union[Dataset, DatasetDict])

MODEL_BATCH_SIZE = 4
CHUNK_SIZE_GB = 2.0
MAX_SENTENCE_LEN = 256


def check_use_baukit(model_name):
    if model_name in ["nanoGPT"]:
        return True
    elif check_transformerlens_model(model_name):
        return False
    else:
        raise NotImplementedError(f"Unknown if model {model_name} uses baukit")


def get_activation_size(model_name: str, layer_loc: str):
    assert check_transformerlens_model(model_name) or model_name == "nanoGPT", f"Model {model_name} not supported"
    assert layer_loc in [
        "residual",
        "mlp",
        "attn",
        "mlpout",
    ], f"Layer location {layer_loc} not supported"
    model_cfg = convert_hf_model_config(model_name)
    if layer_loc == "residual":
        return model_cfg["d_model"]
    elif layer_loc == "mlp":
        return model_cfg["d_mlp"]
    elif layer_loc == "attn":
        return model_cfg["d_head"] * model_cfg["n_heads"]
    elif layer_loc == "mlpout":
        return model_cfg["d_model"]


def check_transformerlens_model(model_name: str):
    try:
        get_official_model_name(model_name)
        return True
    except ValueError:
        return False


def make_tensor_name(layer: int, layer_loc: str, model_name: str) -> str:
    """Make the tensor name for a given layer and model."""
    assert layer_loc in [
        "residual",
        "mlp",
        "attn",
        "mlpout",
    ], f"Layer location {layer_loc} not supported"
    if layer_loc == "residual":
        if check_transformerlens_model(model_name):
            tensor_name = f"blocks.{layer}.hook_resid_post"
        else:
            raise NotImplementedError(f"Model {model_name} not supported for residual stream")
    elif layer_loc == "mlp":
        if check_transformerlens_model(model_name):
            tensor_name = f"blocks.{layer}.mlp.hook_post"
        elif model_name == "nanoGPT":
            tensor_name = f"transformer.h.{layer}.mlp.c_fc"
        else:
            raise NotImplementedError(f"Model {model_name} not supported for MLP")
    elif layer_loc == "attn":
        if check_transformerlens_model(model_name):
            tensor_name = f"blocks.{layer}.hook_resid_post"
        else:
            raise NotImplementedError(f"Model {model_name} not supported for attention stream")
    elif layer_loc == "mlpout":
        if check_transformerlens_model(model_name):
            tensor_name = f"blocks.{layer}.hook_mlp_out"
        else:
            raise NotImplementedError(f"Model {model_name} not supported for MLP")

    return tensor_name


def read_from_pile(address: str, max_lines: int = 100_000, start_line: int = 0):
    """Reads a file from the Pile dataset. Returns a generator."""

    with open(address, "r") as f:
        for i, line in enumerate(f):
            if i < start_line:
                continue
            if i >= max_lines + start_line:
                break
            yield json.loads(line)


def make_sentence_dataset(dataset_name: str, max_lines: int = 20_000, start_line: int = 0):
    """Returns a dataset from the Huggingface Datasets library."""
    if dataset_name == "EleutherAI/pile":
        if not os.path.exists("pile0"):
            print("Downloading shard 0 of the Pile dataset (requires 50GB of disk space).")
            if not os.path.exists("pile0.zst"):
                os.system("curl https://the-eye.eu/public/AI/pile/train/00.jsonl.zst > pile0.zst")
                os.system("unzstd pile0.zst")
        dataset = Dataset.from_list(list(read_from_pile("pile0", max_lines=max_lines, start_line=start_line)))
    else:
        dataset = load_dataset(dataset_name, split="train")#, split=f"train[{start_line}:{start_line + max_lines}]")
    return dataset


# Nora's Code from https://github.com/AlignmentResearch/tuned-lens/blob/main/tuned_lens/data.py
def chunk_and_tokenize(
    data: T,
    tokenizer: PreTrainedTokenizerBase,
    *,
    format: str = "torch",
    num_proc: int = min(mp.cpu_count() // 2, 8),
    text_key: str = "text",
    max_length: int = 2048,
    return_final_batch: bool = False,
    load_from_cache_file: bool = True,
) -> Tuple[T, float]:
    """Perform GPT-style chunking and tokenization on a dataset.

    The resulting dataset will consist entirely of chunks exactly `max_length` tokens
    long. Long sequences will be split into multiple chunks, and short sequences will
    be merged with their neighbors, using `eos_token` as a separator. The fist token
    will also always be an `eos_token`.

    Args:
        data: The dataset to chunk and tokenize.
        tokenizer: The tokenizer to use.
        format: The format to return the dataset in, passed to `Dataset.with_format`.
        num_proc: The number of processes to use for tokenization.
        text_key: The key in the dataset to use as the text to tokenize.
        max_length: The maximum length of a batch of input ids.
        return_final_batch: Whether to return the final batch, which may be smaller
            than the others.
        load_from_cache_file: Whether to load from the cache file.

    Returns:
        * The chunked and tokenized dataset.
        * The ratio of nats to bits per byte see https://arxiv.org/pdf/2101.00027.pdf,
            section 3.1.
    """

    def _tokenize_fn(x: Dict[str, list]):
        chunk_size = min(tokenizer.model_max_length, max_length)  # tokenizer max length is 1024 for gpt2
        sep = tokenizer.eos_token or "<|endoftext|>"
        joined_text = sep.join([""] + x[text_key])
        output = tokenizer(
            # Concatenate all the samples together, separated by the EOS token.
            joined_text,  # start with an eos token
            max_length=chunk_size,
            return_attention_mask=False,
            return_overflowing_tokens=True,
            truncation=True,
        )

        if overflow := output.pop("overflowing_tokens", None):
            # Slow Tokenizers return unnested lists of ints
            assert isinstance(output["input_ids"][0], int)

            # Chunk the overflow into batches of size `chunk_size`
            chunks = [output["input_ids"]] + [
                overflow[i * chunk_size : (i + 1) * chunk_size] for i in range(math.ceil(len(overflow) / chunk_size))
            ]
            output = {"input_ids": chunks}

        total_tokens = sum(len(ids) for ids in output["input_ids"])
        total_bytes = len(joined_text.encode("utf-8"))

        if not return_final_batch:
            # We know that the last sample will almost always be less than the max
            # number of tokens, and we don't want to pad, so we just drop it.
            output = {k: v[:-1] for k, v in output.items()}

        output_batch_size = len(output["input_ids"])

        if output_batch_size == 0:
            raise ValueError(
                "Not enough data to create a single batch complete batch."
                " Either allow the final batch to be returned,"
                " or supply more data."
            )

        # We need to output this in order to compute the number of bits per byte
        div, rem = divmod(total_tokens, output_batch_size)
        output["length"] = [div] * output_batch_size
        output["length"][-1] += rem

        div, rem = divmod(total_bytes, output_batch_size)
        output["bytes"] = [div] * output_batch_size
        output["bytes"][-1] += rem

        return output

    data = data.map(
        _tokenize_fn,
        # Batching is important for ensuring that we don't waste tokens
        # since we always throw away the last element of the batch we
        # want to keep the batch size as large as possible
        batched=True,
        batch_size=2048,
        num_proc=num_proc,
        remove_columns=get_columns_all_equal(data),
        load_from_cache_file=load_from_cache_file,
    )
    total_bytes: float = sum(data["bytes"])
    total_tokens: float = sum(data["length"])
    return data.with_format(format, columns=["input_ids"]), (total_tokens / total_bytes) / math.log(2)


def get_columns_all_equal(dataset: Union[Dataset, DatasetDict]) -> List[str]:
    """Get a single list of columns in a `Dataset` or `DatasetDict`.

    We assert the columms are the same across splits if it's a `DatasetDict`.

    Args:
        dataset: The dataset to get the columns from.

    Returns:
        A list of columns.
    """
    if isinstance(dataset, DatasetDict):
        cols_by_split = dataset.column_names.values()
        columns = next(iter(cols_by_split))
        if not all(cols == columns for cols in cols_by_split):
            raise ValueError("All splits must have the same columns")

        return columns

    return dataset.column_names


# End Nora's Code from https://github.com/AlignmentResearch/tuned-lens/blob/main/tuned_lens/data.py


def make_activation_dataset(
    sentence_dataset: DataLoader,
    model: HookedTransformer,
    tensor_name: str,
    activation_width: int,
    dataset_folder: str,
    baukit: bool = False,
    chunk_size_gb: float = 2,
    device: torch.device = torch.device("cuda:0"),
    layer: int = 2,
    n_chunks: int = 1,
    max_length: int = 256,
    model_batch_size: int = 4,
    center_dataset: bool = False
) -> pd.DataFrame:
    print(f"Running model and saving activations to {dataset_folder}")
    with torch.no_grad():
        chunk_size = chunk_size_gb * (2**30)  # 2GB
        activation_size = (
            activation_width * 2 * model_batch_size * max_length
        )  # 3072 mlp activations, 2 bytes per half, 1024 context window
        actives_per_chunk = chunk_size // activation_size
        dataset = []
        n_saved_chunks = 0
        for batch_idx, batch in tqdm(enumerate(sentence_dataset)):
            batch = batch["input_ids"].to(device)
            if baukit:
                # Don't have nanoGPT models integrated with transformer_lens so using baukit for activations
                with Trace(model, tensor_name) as ret:
                    _ = model(batch)
                    mlp_activation_data = ret.output
                    mlp_activation_data = rearrange(mlp_activation_data, "b s n -> (b s) n").to(torch.float16).to(device)
                    mlp_activation_data = nn.functional.gelu(mlp_activation_data)
            else:
                _, cache = model.run_with_cache(batch, stop_at_layer=layer + 1)
                mlp_activation_data = (
                    cache[tensor_name].to(device).to(torch.float16)
                )  # NOTE: could do all layers at once, but currently just doing 1 layer
                mlp_activation_data = rearrange(mlp_activation_data, "b s n -> (b s) n")

            dataset.append(mlp_activation_data)
            if len(dataset) >= actives_per_chunk:
                if center_dataset:
                    if n_saved_chunks == 0:
                        chunk_mean = torch.mean(torch.cat(dataset), dim=0)
                    dataset = [x - chunk_mean for x in dataset]
                    
                # Need to save, restart the list
                save_activation_chunk(dataset, n_saved_chunks, dataset_folder)
                n_saved_chunks += 1
                print(f"Saved chunk {n_saved_chunks} of activations, total size:  {batch_idx * activation_size} ")
                dataset = []
                if n_saved_chunks == n_chunks:
                    break

        if n_saved_chunks < n_chunks:
            save_activation_chunk(dataset, n_saved_chunks, dataset_folder)
            print(f"Saved undersized chunk {n_saved_chunks} of activations, total size:  {batch_idx * activation_size} ")


def make_activation_dataset_hf(
    sentence_dataset: DataLoader,
    model: HookedTransformer,
    activation_width: int,
    dataset_folders: List[str],
    layers: List[int] = [2],
    tensor_loc: str = "residual",
    chunk_size_gb: float = 2,
    device: torch.device = torch.device("cuda:0"),
    n_chunks: int = 1,
    max_length: int = 256,
    model_batch_size: int = 4,
    skip_chunks: int = 0,
    center_dataset: bool = False
):
    
    with torch.no_grad():
        chunk_size = chunk_size_gb * (2**30)  # 2GB
        activation_size = (
            activation_width * 2 * model_batch_size * max_length
        )  # 3072 mlp activations, 2 bytes per half, 1024 context window
        max_batches_per_chunk = int(chunk_size // activation_size)
        if center_dataset:
            chunk_means = {}

        batches_to_skip = skip_chunks * max_batches_per_chunk

        dataset_iterator = iter(sentence_dataset)

        n_activations = 0

        for _ in range(batches_to_skip):
            dataset_iterator.__next__()

        for chunk_idx in range(n_chunks):
            datasets: Dict[int, List] = {layer: [] for layer in layers}
            for batch_idx, batch in tqdm(enumerate(dataset_iterator)):
                batch = batch["input_ids"].to(device)
                _, cache = model.run_with_cache(batch, stop_at_layer=max(layers) + 1)
                for layer in layers:
                    tensor_name = make_tensor_name(layer, tensor_loc, model.cfg.model_name)
                    activation_data = cache[tensor_name].to(torch.float16)
                    activation_data = rearrange(activation_data, "b s n -> (b s) n")
                    if layer == layers[0]:
                        n_activations += activation_data.shape[0]
                    datasets[layer].append(activation_data)

                if batch_idx >= max_batches_per_chunk:
                    break

            for layer, folder in zip(layers, dataset_folders):
                dataset = datasets[layer]
                if center_dataset:
                    if chunk_idx == 0:
                        chunk_means[layer] = torch.mean(torch.cat(dataset), dim=0)
                    dataset = [x - chunk_means[layer]  for x in dataset]
                save_activation_chunk(dataset, chunk_idx, folder)

            if len(datasets[layer]) < max_batches_per_chunk:
                print(f"Saved undersized chunk {chunk_idx} of activations, total size: {batch_idx * activation_size}")
                break
            else:
                print(f"Saved chunk {chunk_idx} of activations, total size: {(chunk_idx + 1) * batch_idx * activation_size}")
    
<<<<<<< HEAD
    return chunk_means if center_dataset else None

=======
    #return ((chunk_means, chunk_stds) if center_dataset else None, n_activations)
    return n_activations
>>>>>>> f8969312

def save_activation_chunk(dataset, n_saved_chunks, dataset_folder):
    dataset_t = torch.cat(dataset, dim=0).to("cpu")
    os.makedirs(dataset_folder, exist_ok=True)
    with open(dataset_folder + "/" + str(n_saved_chunks) + ".pt", "wb") as f:
        torch.save(dataset_t, f)


def setup_data(
    tokenizer,
    model,
    dataset_name: str,  # Name of dataset to load
    dataset_folder: Union[str, List[str]],  # Folder to save activations to
    layer: Union[int, List[int]] = 2,
    layer_loc: str = "residual",
    start_line: int = 0,
    n_chunks: int = 1,
    chunk_size_gb: float = 2,
    skip_chunks: int = 0,
    device: torch.device = torch.device("cuda:0"),
    center_dataset: bool = False,
):
    layers = [layer] if isinstance(layer, int) else layer

    sentence_len_lower = 1000
    activation_width = get_activation_size(model.cfg.model_name, layer_loc)
    baukit = check_use_baukit(model.cfg.model_name)
    max_lines = int((chunk_size_gb * 1e9 * n_chunks) / (activation_width * sentence_len_lower * 2))
    print(f"Setting max_lines to {max_lines} to minimize sentences processed")

    sentence_dataset = make_sentence_dataset(dataset_name, max_lines=max_lines, start_line=start_line)
    tensor_names = [make_tensor_name(layer, layer_loc, model.cfg.model_name) for layer in layers]
    tokenized_sentence_dataset, bits_per_byte = chunk_and_tokenize(sentence_dataset, tokenizer, max_length=MAX_SENTENCE_LEN)
    token_loader = DataLoader(tokenized_sentence_dataset, batch_size=MODEL_BATCH_SIZE, shuffle=True)
    if baukit:
        assert type(dataset_folder) == str, "Baukit only supports single dataset folder"
        make_activation_dataset(
            sentence_dataset=token_loader,
            model=model,
            tensor_name=tensor_names[0],
            activation_width=activation_width,
            baukit=baukit,
            dataset_folder=dataset_folder,
            chunk_size_gb=chunk_size_gb,
            device=device,
            layer=layers[0],
            n_chunks=n_chunks,
            max_length=MAX_SENTENCE_LEN,
            model_batch_size=MODEL_BATCH_SIZE,
            center_dataset=center_dataset,
        )
    else:
        dataset_folder = [dataset_folder] if isinstance(dataset_folder, str) else dataset_folder
        n_datapoints = make_activation_dataset_hf(
            sentence_dataset=token_loader,
            model=model,
            activation_width=activation_width,
            dataset_folders=dataset_folder,
            chunk_size_gb=chunk_size_gb,
            device=device,
            layers=[layer] if isinstance(layer, int) else layer,
            tensor_loc=layer_loc,
            n_chunks=n_chunks,
            max_length=MAX_SENTENCE_LEN,
            model_batch_size=MODEL_BATCH_SIZE,
            skip_chunks=skip_chunks,
            center_dataset=center_dataset
        )
        return n_datapoints


def setup_token_data(cfg, tokenizer, model):
    sentence_dataset = make_sentence_dataset(cfg.dataset_name)
    tokenized_sentence_dataset, bits_per_byte = chunk_and_tokenize(sentence_dataset, tokenizer, max_length=cfg.max_length)
    token_loader = DataLoader(tokenized_sentence_dataset, batch_size=cfg.model_batch_size, shuffle=True)
    return token_loader<|MERGE_RESOLUTION|>--- conflicted
+++ resolved
@@ -387,13 +387,8 @@
             else:
                 print(f"Saved chunk {chunk_idx} of activations, total size: {(chunk_idx + 1) * batch_idx * activation_size}")
     
-<<<<<<< HEAD
-    return chunk_means if center_dataset else None
-
-=======
     #return ((chunk_means, chunk_stds) if center_dataset else None, n_activations)
     return n_activations
->>>>>>> f8969312
 
 def save_activation_chunk(dataset, n_saved_chunks, dataset_folder):
     dataset_t = torch.cat(dataset, dim=0).to("cpu")
