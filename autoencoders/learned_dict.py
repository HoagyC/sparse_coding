--- conflicted
+++ resolved
@@ -80,42 +80,6 @@
         c = c + self.encoder_bias
         c = torch.clamp(c, min=0.0)
         return c
-<<<<<<< HEAD
-
-class AddedNoise(LearnedDict):
-    def __init__(self, noise_mag, activation_size, device=None):
-        self.noise_mag = noise_mag
-        self.activation_size = activation_size
-        self.device = "cpu" if device is None else device
-    
-    def get_learned_dict(self):
-        return torch.eye(self.activation_size, device=self.device)
-    
-    def to_device(self, device):
-        self.device = device
-
-    def encode(self, batch):
-        noise = torch.randn(batch.shape[0], self.activation_size, device=batch.device) * self.noise_mag
-        return batch + noise
-
-class Rotation(LearnedDict):
-    def __init__(self, matrix, device=None):
-        self.matrix = matrix
-        self.activation_size = matrix.shape[0]
-        self.device = "cpu" if device is None else device
-
-        self.matrix = self.matrix.to(self.device)
-    
-    def get_learned_dict(self):
-        return self.matrix
-    
-    def to_device(self, device):
-        self.matrix = self.matrix.to(device)
-        self.device = device
-    
-    def encode(self, batch):
-        return torch.einsum("nd,bd->bn", self.matrix, batch)
-=======
     
 class ReverseSAE(LearnedDict):
     """This is the same as a tied SAE, but we reverse the bias if the feature activation is non-zero before the decoder matrix"""
@@ -156,4 +120,37 @@
         c[feat_is_on] = c[feat_is_on] - self.encoder_bias.repeat(c.shape[0], 1)[feat_is_on]
         x_hat = torch.einsum("dn,bn->bd", encoder, c)
         return x_hat
->>>>>>> 614ce71f
+
+class AddedNoise(LearnedDict):
+    def __init__(self, noise_mag, activation_size, device=None):
+        self.noise_mag = noise_mag
+        self.activation_size = activation_size
+        self.device = "cpu" if device is None else device
+    
+    def get_learned_dict(self):
+        return torch.eye(self.activation_size, device=self.device)
+    
+    def to_device(self, device):
+        self.device = device
+
+    def encode(self, batch):
+        noise = torch.randn(batch.shape[0], self.activation_size, device=batch.device) * self.noise_mag
+        return batch + noise
+
+class Rotation(LearnedDict):
+    def __init__(self, matrix, device=None):
+        self.matrix = matrix
+        self.activation_size = matrix.shape[0]
+        self.device = "cpu" if device is None else device
+
+        self.matrix = self.matrix.to(self.device)
+    
+    def get_learned_dict(self):
+        return self.matrix
+    
+    def to_device(self, device):
+        self.matrix = self.matrix.to(device)
+        self.device = device
+    
+    def encode(self, batch):
+        return torch.einsum("nd,bd->bn", self.matrix, batch)