--- conflicted
+++ resolved
@@ -186,20 +186,13 @@
 class ResidualDenoisingSAE(LearnedDict):
     def __init__(self, params):
         self.params = params
-<<<<<<< HEAD
         self.n_feats, self.activation_size = params["dict"].shape
     
-    def encode(self, batch):
-        return FunctionalLISTASAE.encode(self.params, batch)
-    
-=======
-
     def encode(self, x):
         learned_dict = self.get_learned_dict()
 
         return FunctionalResidualDenoisingSAE.encode(self.params, x, learned_dict)
 
->>>>>>> 91bb205f
     def to_device(self, device):
         self.params = optree.tree_map(lambda t: t.to(device=device), self.params)
 
