--- conflicted
+++ resolved
@@ -1,60 +1,3 @@
-<<<<<<< HEAD
-import torch
-import torch.nn.functional as F
-
-from autoencoders.learned_dict import LearnedDict
-
-import optree
-
-class TopKEncoder:
-    def init(d_activation, n_features, sparsity, dtype=torch.float32):
-        params = {}
-        params["dict"] = torch.randn(n_features, d_activation, dtype=dtype)
-
-        buffers = {}
-        buffers["sparsity"] = torch.tensor(sparsity, dtype=torch.long)
-
-        return params, buffers
-    
-    def encode(b, sparsity, normed_dict):
-        scores = torch.einsum("ij,bj->bi", normed_dict, b)
-        topk = torch.topk(scores, sparsity, dim=-1).indices
-
-        code = torch.zeros_like(scores)
-        code.scatter_(dim=-1, index=topk, src=scores.gather(dim=-1, index=topk))
-
-        return F.relu(code)
-
-    def loss(params, buffers, batch):
-        normed_dict = params["dict"] / torch.norm(params["dict"], dim=-1)[:, None]
-
-        b = batch
-        sparsity = buffers["sparsity"]
-        code = TopKEncoder.encode(b, sparsity, normed_dict)
-        b_ = torch.einsum("ij,bi->bj", normed_dict, code)
-
-        loss = F.mse_loss(b, b_)
-
-        return loss, ({"loss": loss}, {"c": code})
-
-    def to_learned_dict(params, buffers):
-        sparsity = buffers["sparsity"].item()
-        normed_dict = params["dict"] / torch.norm(params["dict"], dim=-1)[:, None]
-        return TopKLearnedDict(normed_dict, sparsity)
-
-class TopKLearnedDict(LearnedDict):
-    def __init__(self, dict, sparsity):
-        self.dict = dict
-        self.sparsity = sparsity
-    
-    def to_device(self, device):
-        self.dict = self.dict.to(device)
-    
-    def encode(self, x):
-        return TopKEncoder.encode(x, self.sparsity, self.dict)
-    
-    def get_learned_dict(self):
-=======
 import torch
 import torch.nn.functional as F
 
@@ -108,5 +51,4 @@
         return TopKEncoder.encode(x, self.sparsity, self.dict)
     
     def get_learned_dict(self):
->>>>>>> e4eec4b3
         return self.dict