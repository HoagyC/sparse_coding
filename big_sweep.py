import torch
import torch.nn as nn
import torch.nn.functional as F
import torch.multiprocessing as mp
import torch.utils.data as data

import torchopt

from cluster_runs import dispatch_job_on_chunk

from autoencoders.ensemble import FunctionalEnsemble
from autoencoders.sae_ensemble import FunctionalSAE, FunctionalTiedSAE
from autoencoders.semilinear_autoencoder import SemiLinearSAE

from activation_dataset import setup_data
from utils import dotdict, make_tensor_name
from argparser import parse_args

import numpy as np
from itertools import product, chain

from transformer_lens import HookedTransformer, GPT2Tokenizer

import wandb
import datetime
import pickle
import json
import os

import standard_metrics
from autoencoders.learned_dict import LearnedDict, UntiedSAE, TiedSAE

def get_model(cfg):
    if cfg.model_name in ["gpt2", "EleutherAI/pythia-70m-deduped"]:
        model = HookedTransformer.from_pretrained(cfg.model_name, device=cfg.device)
    else:
        raise ValueError("Model name not recognised")

    if hasattr(model, "tokenizer"):
        tokenizer = model.tokenizer
    else:
        print("Using default tokenizer from gpt2")
        tokenizer = GPT2Tokenizer.from_pretrained("gpt2")
    
    return model, tokenizer

<<<<<<< HEAD
=======
def init_semilinear_grid(cfg):
    l1_values = list(np.logspace(-7, 0, 16))
    dict_ratios = [2, 4, 8]

    ensembles = []
    ensemble_args = []
    ensemble_tags = []
    devices = [f"cuda:{i}" for i in range(8)]

    for i in range(4):
        cfgs = l1_values[i*4:(i+1)*4]
        models = [
            SemiLinearSAE.init(cfg.activation_width, cfg.activation_width * 8, l1_alpha, dtype=cfg.dtype)
            for l1_alpha in cfgs
        ]
        device = devices.pop()
        ensemble = FunctionalEnsemble(
            models, SemiLinearSAE.loss,
            torchopt.adam, {
                "lr": cfg.lr
            },
            device=device
        )
        ensembles.append(ensemble)
        ensemble_args.append({"batch_size": cfg.batch_size, "device": device})
        ensemble_tags.append(f"dict_ratio_8_group_{i}")
    
    for i in range(2):
        cfgs = l1_values[i*8:(i+1)*8]
        models = [
            SemiLinearSAE.init(cfg.activation_width, cfg.activation_width * 4, l1_alpha, dtype=cfg.dtype)
            for l1_alpha in cfgs
        ]
        device = devices.pop()
        ensemble = FunctionalEnsemble(
            models, SemiLinearSAE.loss,
            torchopt.adam, {
                "lr": cfg.lr
            },
            device=device
        )
        ensembles.append(ensemble)
        ensemble_args.append({"batch_size": cfg.batch_size, "device": device})
        ensemble_tags.append(f"dict_ratio_4_group_{i}")
    
    for i in range(1):
        cfgs = l1_values
        models = [
            SemiLinearSAE.init(cfg.activation_width, cfg.activation_width * 2, l1_alpha, dtype=cfg.dtype)
            for l1_alpha in cfgs
        ]
        device = devices.pop()
        ensemble = FunctionalEnsemble(
            models, SemiLinearSAE.loss,
            torchopt.adam, {
                "lr": cfg.lr
            },
            device=device
        )
        ensembles.append(ensemble)
        ensemble_args.append({"batch_size": cfg.batch_size, "device": device})
        ensemble_tags.append(f"dict_ratio_2_group_{i}")
    
    return ensembles, ensemble_args, ensemble_tags

def init_ensembles_for_mcs_testing(cfg):
    l1_value = 1e-2
    bias_decay = 0.0

    ensembles = []
    ensemble_args = []
    ensemble_tags = []
    devices = [f"cuda:{i}" for i in range(8)]

    for i in range(4):
        models = [
            FunctionalSAE.init(cfg.activation_width, cfg.activation_width * 8, l1_value, bias_decay=bias_decay, dtype=cfg.dtype)
            for _ in range(4)
        ]
        device = devices.pop()
        ensemble = FunctionalEnsemble(
            models, FunctionalSAE.loss,
            torchopt.adam, {
                "lr": cfg.lr
            },
            device=device
        )
        ensembles.append(ensemble)
        ensemble_args.append({"batch_size": cfg.batch_size, "device": device, "tied": False})
        ensemble_tags.append(f"dict_ratio_8_group_{i}")

    for i in range(2):
        models = [
            FunctionalSAE.init(cfg.activation_width, cfg.activation_width * 4, l1_value, bias_decay=bias_decay, dtype=cfg.dtype)
            for _ in range(8)
        ]
        device = devices.pop()
        ensemble = FunctionalEnsemble(
            models, FunctionalSAE.loss,
            torchopt.adam, {
                "lr": cfg.lr
            },
            device=device
        )
        ensembles.append(ensemble)
        ensemble_args.append({"batch_size": cfg.batch_size, "device": device, "tied": False})
        ensemble_tags.append(f"dict_ratio_4_group_{i}")
    
    for i in range(2):
        models = [
            FunctionalSAE.init(cfg.activation_width, cfg.activation_width * 2, l1_value, bias_decay=bias_decay, dtype=cfg.dtype)
            for _ in range(8)
        ]
        device = devices.pop()
        ensemble = FunctionalEnsemble(
            models, FunctionalSAE.loss,
            torchopt.adam, {
                "lr": cfg.lr
            },
            device=device
        )
        ensembles.append(ensemble)
        ensemble_args.append({"batch_size": cfg.batch_size, "device": device, "tied": False})
        ensemble_tags.append(f"dict_ratio_2_group_{i}")

    return ensembles, ensemble_args, ensemble_tags

def init_ensembles_inc_tied(cfg):
    l1_values = list(np.logspace(-3.5, -2, 4))

    print(f"Using l1 values: {l1_values}")

    bias_decays = [0.0, 0.05, 0.1]
    dict_ratios = [2, 4, 8]

    dict_sizes = [cfg.activation_width * ratio for ratio in dict_ratios]

    ensembles = []
    ensemble_args = []
    ensemble_tags = []
    devices = [f"cuda:{i}" for i in range(8)]

    for i in range(2):
        cfgs = product(l1_values[i*2:(i+1)*2], bias_decays)
        models = [
            FunctionalSAE.init(cfg.activation_width, cfg.activation_width * 8, l1_alpha, bias_decay=bias_decay, dtype=cfg.dtype)
            for l1_alpha, bias_decay in cfgs
        ]
        device = devices.pop()
        ensemble = FunctionalEnsemble(
            models, FunctionalSAE.loss,
            torchopt.adam, {
                "lr": cfg.lr
            },
            device=device
        )
        ensembles.append(ensemble)
        ensemble_args.append({"batch_size": cfg.batch_size, "device": device, "tied": False})
        ensemble_tags.append(f"dict_ratio_8_group_{i}")
    
    for i in range(2):
        cfgs = product(l1_values[i*2:(i+1)*2], bias_decays)
        models = [
            FunctionalTiedSAE.init(cfg.activation_width, cfg.activation_width * 8, l1_alpha, bias_decay=bias_decay, dtype=cfg.dtype)
            for l1_alpha, bias_decay in cfgs
        ]
        device = devices.pop()
        ensemble = FunctionalEnsemble(
            models, FunctionalTiedSAE.loss,
            torchopt.adam, {
                "lr": cfg.lr
            },
            device=device
        )
        ensembles.append(ensemble)
        ensemble_args.append({"batch_size": cfg.batch_size, "device": device, "tied": True})
        ensemble_tags.append(f"dict_ratio_8_group_{i}_tied")
    
    for _ in range(1):
        cfgs = product(l1_values, bias_decays)
        models = [
            FunctionalSAE.init(cfg.activation_width, cfg.activation_width * 4, l1_alpha, bias_decay=bias_decay, dtype=cfg.dtype)
            for l1_alpha, bias_decay in cfgs
        ]
        device = devices.pop()
        ensemble = FunctionalEnsemble(
            models, FunctionalSAE.loss,
            torchopt.adam, {
                "lr": cfg.lr
            },
            device=device
        )
        ensembles.append(ensemble)
        ensemble_args.append({"batch_size": cfg.batch_size, "device": device, "tied": False})
        ensemble_tags.append(f"dict_ratio_4")
    
    for _ in range(1):
        cfgs = product(l1_values, bias_decays)
        models = [
            FunctionalTiedSAE.init(cfg.activation_width, cfg.activation_width * 4, l1_alpha, bias_decay=bias_decay, dtype=cfg.dtype)
            for l1_alpha, bias_decay in cfgs
        ]
        device = devices.pop()
        ensemble = FunctionalEnsemble(
            models, FunctionalTiedSAE.loss,
            torchopt.adam, {
                "lr": cfg.lr
            },
            device=device
        )
        ensembles.append(ensemble)
        ensemble_args.append({"batch_size": cfg.batch_size, "device": device, "tied": True})
        ensemble_tags.append(f"dict_ratio_4_tied")
    
    for _ in range(1):
        cfgs = product(l1_values, bias_decays)
        models = [
            FunctionalSAE.init(cfg.activation_width, cfg.activation_width * 2, l1_alpha, bias_decay=bias_decay, dtype=cfg.dtype)
            for l1_alpha, bias_decay in cfgs
        ]
        device = devices.pop()
        ensemble = FunctionalEnsemble(
            models, FunctionalSAE.loss,
            torchopt.adam, {
                "lr": cfg.lr
            },
            device=device
        )
        ensembles.append(ensemble)
        ensemble_args.append({"batch_size": cfg.batch_size, "device": device, "tied": False})
        ensemble_tags.append(f"dict_ratio_2")
    
    for _ in range(1):
        cfgs = product(l1_values, bias_decays)
        models = [
            FunctionalTiedSAE.init(cfg.activation_width, cfg.activation_width * 2, l1_alpha, bias_decay=bias_decay, dtype=cfg.dtype)
            for l1_alpha, bias_decay in cfgs
        ]
        device = devices.pop()
        ensemble = FunctionalEnsemble(
            models, FunctionalTiedSAE.loss,
            torchopt.adam, {
                "lr": cfg.lr
            },
            device=device
        )
        ensembles.append(ensemble)
        ensemble_args.append({"batch_size": cfg.batch_size, "device": device, "tied": True})
        ensemble_tags.append(f"dict_ratio_2_tied")
    
    return ensembles, ensemble_args, ensemble_tags, (l1_values, bias_decays, dict_sizes)

>>>>>>> 433f9036
def calc_expected_interference(dictionary, batch):
    # dictionary: [n_features, d_activation]
    # batch: [batch_size, n_features]
    norms = torch.norm(dictionary, 2, dim=-1)
    normed_weights = dictionary / torch.clamp(norms, 1e-8)[:, None]

    cosines = torch.einsum("ij,kj->ik", normed_weights, normed_weights)
    totals = torch.einsum("ij,bj->bi", cosines ** 2, batch)

    capacities = batch / torch.clamp(totals, min=1e-8)
    # nonzero_count: [n_features]
    nonzero_count = batch.count_nonzero(dim=0).float()
    # nonzero_capacity: [n_features]
    nonzero_capacity = capacities.sum(dim=0) / torch.clamp(nonzero_count, min=1.0)
    return nonzero_capacity

# weird asymmetric kurtosis/skew with center at 0
def calc_feature_skew(batch):
    # batch: [batch_size, n_features]
    variance = torch.var(batch, dim=0)
    asymm_skew = torch.mean(batch**3, dim=0) / torch.clamp(variance**1.5, min=1e-8)

    return asymm_skew

def calc_feature_kurtosis(batch):
    # batch: [batch_size, n_features]
    variance = torch.var(batch, dim=0)
    asymm_kurtosis = torch.mean(batch**4, dim=0) / torch.clamp(variance**2, min=1e-8)

    return asymm_kurtosis

def filter_learned_dicts(learned_dicts, hyperparam_filters):
    from math import isclose

    filtered_learned_dicts = []
    for learned_dict, hyperparams in learned_dicts:
        if all([isclose(hyperparams[hp], val, rel_tol=1e-3) if isinstance(val, float) else hyperparams[hp] == val for hp, val in hyperparam_filters.items()]):
            filtered_learned_dicts.append((learned_dict, hyperparams))
    return filtered_learned_dicts

def format_hyperparam_val(val):
    if isinstance(val, float):
        return f"{val:.2E}".replace("+", "")
    else:
        return str(val)

def make_hyperparam_name(setting):
    return "_".join([f"{k}_{format_hyperparam_val(v)}" for k, v in setting.items()])

def log_standard_metrics(learned_dicts, chunk, chunk_num, hyperparam_ranges, cfg):
    n_samples = 2000
    sample_indexes = np.random.choice(len(chunk), size=n_samples, replace=False)
    sample = chunk[sample_indexes]


    grid_hyperparams = [k for k in hyperparam_ranges.keys() if k not in ["l1_alpha", "dict_size"]]
    mmcs_plot_settings = []
    for setting in product(*[hyperparam_ranges[hp] for hp in grid_hyperparams]):
        mmcs_plot_settings.append({hp: val for hp, val in zip(grid_hyperparams, setting)})
    
    l1_values = hyperparam_ranges["l1_alpha"]
    dict_sizes = hyperparam_ranges["dict_size"]

    small_dict_size = dict_sizes[0]

    mmcs_grid_plots = {}

    for setting in mmcs_plot_settings:
        mmcs_scores = np.zeros((len(l1_values), len(dict_sizes)))

        for i, l1_value in enumerate(l1_values):
            small_dict_setting_ = setting.copy()
            small_dict_setting_["l1_alpha"] = l1_value
            small_dict_setting_["dict_size"] = small_dict_size

            small_dict = filter_learned_dicts(learned_dicts, small_dict_setting_)[0][0]

            for j, dict_size in enumerate(dict_sizes[1:]):
                setting_ = setting.copy()
                setting_["l1_alpha"] = l1_value
                setting_["dict_size"] = dict_size

                larger_dict = filter_learned_dicts(learned_dicts, setting_)[0][0]
                mmcs_scores[i, j] = standard_metrics.mcs_duplicates(small_dict, larger_dict).mean().item()
        
        mmcs_grid_plots[make_hyperparam_name(setting)] = standard_metrics.plot_grid(
            mmcs_scores,
            l1_values, dict_sizes[1:],
            "l1_alpha", "dict_size",
            cmap="viridis"
        )
    
    sparsity_hists = {}

    for learned_dict, setting in learned_dicts:
        sparsity_hists[make_hyperparam_name(setting)] = standard_metrics.plot_hist(
            standard_metrics.mean_nonzero_activations(learned_dict, sample),
            "Mean nonzero activations",
            "Frequency",
            bins=20
        )
    
    for k, plot in mmcs_grid_plots.items():
        cfg.wandb_instance.log({f"mmcs_grid_{chunk_num}/{k}": wandb.Image(plot)}, commit=False)
    
    for k, plot in sparsity_hists.items():
        cfg.wandb_instance.log({f"sparsity_hist_{chunk_num}/{k}": wandb.Image(plot)})

def ensemble_train_loop(ensemble, cfg, args, name, sampler, dataset, progress_counter):
    torch.set_grad_enabled(False)
    torch.manual_seed(0)
    np.random.seed(0)

    if cfg.use_wandb:
        run = cfg.wandb_instance

    for i, batch_idxs in enumerate(sampler):
        batch = dataset[batch_idxs].to(args["device"])
        losses, aux_buffer = ensemble.step_batch(batch)

        num_nonzero = aux_buffer["c"].count_nonzero(dim=-1).float().mean(dim=-1)

        if cfg.use_wandb:
            log = {}
            for m in range(ensemble.n_models):
                hyperparam_values = {}

                for ep in cfg.ensemble_hyperparams:
                    if ep in args:
                        hyperparam_values[ep] = args[ep]
                    else:
                        raise ValueError(f"Hyperparameter {ep} not found in args")
                    
                for bp in cfg.buffer_hyperparams:
                    if bp in ensemble.buffers:
                        hyperparam_values[bp] = ensemble.buffers[bp][m].item()
                    else:
                        raise ValueError(f"Hyperparameter {bp} not found in buffers")

                name = make_hyperparam_name(hyperparam_values)

                log[f"{name}_loss"] = losses["loss"][m].item()
                log[f"{name}_l_l1"] = losses["l_l1"][m].item()
                log[f"{name}_l_reconstruction"] = losses["l_reconstruction"][m].item()
                log[f"{name}_l_bias_decay"] = losses["l_bias_decay"][m].item()
                log[f"{name}_sparsity"] = num_nonzero[m].item()

            run.log(log, commit=True)

        progress_counter.value = i

def unstacked_to_learned_dicts(ensemble, args, ensemble_hyperparams, buffer_hyperparams):
    unstacked = ensemble.unstack(device="cpu")
    learned_dicts = []
    for model in unstacked:
        hyperparam_values = {}

        params, buffers = model

        for ep in ensemble_hyperparams:
            if ep in args:
                hyperparam_values[ep] = args[ep]
            else:
                raise ValueError(f"Hyperparameter {ep} not found in args")
            
        for bp in buffer_hyperparams:
            if bp in buffers:
                hyperparam_values[bp] = buffers[bp].item()
            else:
                raise ValueError(f"Hyperparameter {bp} not found in buffers")

        learned_dict = ensemble.sig.to_learned_dict(params, buffers)
        
        learned_dicts.append((learned_dict, hyperparam_values))
    return learned_dicts

def sweep(ensemble_init_func, cfg):
    torch.set_grad_enabled(False)
    mp.set_start_method("spawn", force=True)
    torch.manual_seed(0)
    np.random.seed(0)

    cfg.model_name = "EleutherAI/pythia-70m-deduped"
    cfg.dataset_folder = "activation_data"
    cfg.output_folder = "output"
    cfg.batch_size = 1024
    cfg.lr = 3e-4
    cfg.use_wandb = True
    cfg.dtype = torch.float32
    cfg.layer = 2
    cfg.use_residual = True

    if cfg.use_residual:
        cfg.activation_width = 512
    else:
        cfg.activation_width = 2048 # mlp_width is 4x the residual width

    start_time = datetime.datetime.now().strftime("%Y%m%d-%H%M%S")

    if cfg.use_wandb:
        secrets = json.load(open("secrets.json"))
        wandb.login(key=secrets["wandb_key"])
        wandb_run_name = f"ensemble_{cfg.model_name}_{start_time[4:]}"  # trim year
        cfg.wandb_instance = wandb.init(project="sparse coding", config=dict(cfg), name=wandb_run_name, entity="sparse_coding")

    os.makedirs(cfg.dataset_folder, exist_ok=True)

    if len(os.listdir(cfg.dataset_folder)) == 0:
        print(f"Activations in {cfg.dataset_folder} do not exist, creating them")
        transformer, tokenizer = get_model(cfg)
        setup_data(cfg, tokenizer, transformer)
        del transformer, tokenizer
    else:
        print(f"Activations in {cfg.dataset_folder} already exist, loading them")

    dataset = torch.load(os.path.join(cfg.dataset_folder, "0.pt"))
    n_lines = cfg.max_lines
    del dataset

    print("Initialising ensembles...", end=" ")

    # the ensemble initialization function returns
    # a list of (ensemble, args, name) tuples
    # and a dict of hyperparam ranges
    ensembles, ensemble_hyperparams, buffer_hyperparams, hyperparam_ranges = ensemble_init_func(cfg)

    # ensemble_hyperparams are constant across all models in a given ensemble
    # they are stored in the ensemble's args
    # buffer_hyperparams can vary between models in an ensemble
    # they are stored in each model's buffer and have to be torch tensors
    cfg.ensemble_hyperparams = ensemble_hyperparams
    cfg.buffer_hyperparams = buffer_hyperparams

    print("Ensembles initialised.")

    n_chunks = len(os.listdir(cfg.dataset_folder))
    chunk_order = np.random.permutation(n_chunks)

    for i, chunk_idx in enumerate(chunk_order):
        print(f"Chunk {i+1}/{n_chunks}")

        cfg.iter_folder = os.path.join(cfg.output_folder, f"_{i}")
        os.makedirs(cfg.iter_folder, exist_ok=True)

        chunk_loc = os.path.join(cfg.dataset_folder, f"{chunk_idx}.pt")
        chunk = torch.load(chunk_loc).to(device="cpu", dtype=torch.float32)

        dispatch_job_on_chunk(
            ensembles, cfg, chunk, ensemble_train_loop
        )

        learned_dicts = []
        for ensemble, arg, _ in ensembles:
            learned_dicts.extend(unstacked_to_learned_dicts(ensemble, arg, cfg.ensemble_hyperparams, cfg.buffer_hyperparams))

        log_standard_metrics(learned_dicts, chunk, i, hyperparam_ranges, cfg)

        del chunk

        torch.save(learned_dicts, os.path.join(cfg.iter_folder, "learned_dicts.pt"))<|MERGE_RESOLUTION|>--- conflicted
+++ resolved
@@ -44,261 +44,6 @@
     
     return model, tokenizer
 
-<<<<<<< HEAD
-=======
-def init_semilinear_grid(cfg):
-    l1_values = list(np.logspace(-7, 0, 16))
-    dict_ratios = [2, 4, 8]
-
-    ensembles = []
-    ensemble_args = []
-    ensemble_tags = []
-    devices = [f"cuda:{i}" for i in range(8)]
-
-    for i in range(4):
-        cfgs = l1_values[i*4:(i+1)*4]
-        models = [
-            SemiLinearSAE.init(cfg.activation_width, cfg.activation_width * 8, l1_alpha, dtype=cfg.dtype)
-            for l1_alpha in cfgs
-        ]
-        device = devices.pop()
-        ensemble = FunctionalEnsemble(
-            models, SemiLinearSAE.loss,
-            torchopt.adam, {
-                "lr": cfg.lr
-            },
-            device=device
-        )
-        ensembles.append(ensemble)
-        ensemble_args.append({"batch_size": cfg.batch_size, "device": device})
-        ensemble_tags.append(f"dict_ratio_8_group_{i}")
-    
-    for i in range(2):
-        cfgs = l1_values[i*8:(i+1)*8]
-        models = [
-            SemiLinearSAE.init(cfg.activation_width, cfg.activation_width * 4, l1_alpha, dtype=cfg.dtype)
-            for l1_alpha in cfgs
-        ]
-        device = devices.pop()
-        ensemble = FunctionalEnsemble(
-            models, SemiLinearSAE.loss,
-            torchopt.adam, {
-                "lr": cfg.lr
-            },
-            device=device
-        )
-        ensembles.append(ensemble)
-        ensemble_args.append({"batch_size": cfg.batch_size, "device": device})
-        ensemble_tags.append(f"dict_ratio_4_group_{i}")
-    
-    for i in range(1):
-        cfgs = l1_values
-        models = [
-            SemiLinearSAE.init(cfg.activation_width, cfg.activation_width * 2, l1_alpha, dtype=cfg.dtype)
-            for l1_alpha in cfgs
-        ]
-        device = devices.pop()
-        ensemble = FunctionalEnsemble(
-            models, SemiLinearSAE.loss,
-            torchopt.adam, {
-                "lr": cfg.lr
-            },
-            device=device
-        )
-        ensembles.append(ensemble)
-        ensemble_args.append({"batch_size": cfg.batch_size, "device": device})
-        ensemble_tags.append(f"dict_ratio_2_group_{i}")
-    
-    return ensembles, ensemble_args, ensemble_tags
-
-def init_ensembles_for_mcs_testing(cfg):
-    l1_value = 1e-2
-    bias_decay = 0.0
-
-    ensembles = []
-    ensemble_args = []
-    ensemble_tags = []
-    devices = [f"cuda:{i}" for i in range(8)]
-
-    for i in range(4):
-        models = [
-            FunctionalSAE.init(cfg.activation_width, cfg.activation_width * 8, l1_value, bias_decay=bias_decay, dtype=cfg.dtype)
-            for _ in range(4)
-        ]
-        device = devices.pop()
-        ensemble = FunctionalEnsemble(
-            models, FunctionalSAE.loss,
-            torchopt.adam, {
-                "lr": cfg.lr
-            },
-            device=device
-        )
-        ensembles.append(ensemble)
-        ensemble_args.append({"batch_size": cfg.batch_size, "device": device, "tied": False})
-        ensemble_tags.append(f"dict_ratio_8_group_{i}")
-
-    for i in range(2):
-        models = [
-            FunctionalSAE.init(cfg.activation_width, cfg.activation_width * 4, l1_value, bias_decay=bias_decay, dtype=cfg.dtype)
-            for _ in range(8)
-        ]
-        device = devices.pop()
-        ensemble = FunctionalEnsemble(
-            models, FunctionalSAE.loss,
-            torchopt.adam, {
-                "lr": cfg.lr
-            },
-            device=device
-        )
-        ensembles.append(ensemble)
-        ensemble_args.append({"batch_size": cfg.batch_size, "device": device, "tied": False})
-        ensemble_tags.append(f"dict_ratio_4_group_{i}")
-    
-    for i in range(2):
-        models = [
-            FunctionalSAE.init(cfg.activation_width, cfg.activation_width * 2, l1_value, bias_decay=bias_decay, dtype=cfg.dtype)
-            for _ in range(8)
-        ]
-        device = devices.pop()
-        ensemble = FunctionalEnsemble(
-            models, FunctionalSAE.loss,
-            torchopt.adam, {
-                "lr": cfg.lr
-            },
-            device=device
-        )
-        ensembles.append(ensemble)
-        ensemble_args.append({"batch_size": cfg.batch_size, "device": device, "tied": False})
-        ensemble_tags.append(f"dict_ratio_2_group_{i}")
-
-    return ensembles, ensemble_args, ensemble_tags
-
-def init_ensembles_inc_tied(cfg):
-    l1_values = list(np.logspace(-3.5, -2, 4))
-
-    print(f"Using l1 values: {l1_values}")
-
-    bias_decays = [0.0, 0.05, 0.1]
-    dict_ratios = [2, 4, 8]
-
-    dict_sizes = [cfg.activation_width * ratio for ratio in dict_ratios]
-
-    ensembles = []
-    ensemble_args = []
-    ensemble_tags = []
-    devices = [f"cuda:{i}" for i in range(8)]
-
-    for i in range(2):
-        cfgs = product(l1_values[i*2:(i+1)*2], bias_decays)
-        models = [
-            FunctionalSAE.init(cfg.activation_width, cfg.activation_width * 8, l1_alpha, bias_decay=bias_decay, dtype=cfg.dtype)
-            for l1_alpha, bias_decay in cfgs
-        ]
-        device = devices.pop()
-        ensemble = FunctionalEnsemble(
-            models, FunctionalSAE.loss,
-            torchopt.adam, {
-                "lr": cfg.lr
-            },
-            device=device
-        )
-        ensembles.append(ensemble)
-        ensemble_args.append({"batch_size": cfg.batch_size, "device": device, "tied": False})
-        ensemble_tags.append(f"dict_ratio_8_group_{i}")
-    
-    for i in range(2):
-        cfgs = product(l1_values[i*2:(i+1)*2], bias_decays)
-        models = [
-            FunctionalTiedSAE.init(cfg.activation_width, cfg.activation_width * 8, l1_alpha, bias_decay=bias_decay, dtype=cfg.dtype)
-            for l1_alpha, bias_decay in cfgs
-        ]
-        device = devices.pop()
-        ensemble = FunctionalEnsemble(
-            models, FunctionalTiedSAE.loss,
-            torchopt.adam, {
-                "lr": cfg.lr
-            },
-            device=device
-        )
-        ensembles.append(ensemble)
-        ensemble_args.append({"batch_size": cfg.batch_size, "device": device, "tied": True})
-        ensemble_tags.append(f"dict_ratio_8_group_{i}_tied")
-    
-    for _ in range(1):
-        cfgs = product(l1_values, bias_decays)
-        models = [
-            FunctionalSAE.init(cfg.activation_width, cfg.activation_width * 4, l1_alpha, bias_decay=bias_decay, dtype=cfg.dtype)
-            for l1_alpha, bias_decay in cfgs
-        ]
-        device = devices.pop()
-        ensemble = FunctionalEnsemble(
-            models, FunctionalSAE.loss,
-            torchopt.adam, {
-                "lr": cfg.lr
-            },
-            device=device
-        )
-        ensembles.append(ensemble)
-        ensemble_args.append({"batch_size": cfg.batch_size, "device": device, "tied": False})
-        ensemble_tags.append(f"dict_ratio_4")
-    
-    for _ in range(1):
-        cfgs = product(l1_values, bias_decays)
-        models = [
-            FunctionalTiedSAE.init(cfg.activation_width, cfg.activation_width * 4, l1_alpha, bias_decay=bias_decay, dtype=cfg.dtype)
-            for l1_alpha, bias_decay in cfgs
-        ]
-        device = devices.pop()
-        ensemble = FunctionalEnsemble(
-            models, FunctionalTiedSAE.loss,
-            torchopt.adam, {
-                "lr": cfg.lr
-            },
-            device=device
-        )
-        ensembles.append(ensemble)
-        ensemble_args.append({"batch_size": cfg.batch_size, "device": device, "tied": True})
-        ensemble_tags.append(f"dict_ratio_4_tied")
-    
-    for _ in range(1):
-        cfgs = product(l1_values, bias_decays)
-        models = [
-            FunctionalSAE.init(cfg.activation_width, cfg.activation_width * 2, l1_alpha, bias_decay=bias_decay, dtype=cfg.dtype)
-            for l1_alpha, bias_decay in cfgs
-        ]
-        device = devices.pop()
-        ensemble = FunctionalEnsemble(
-            models, FunctionalSAE.loss,
-            torchopt.adam, {
-                "lr": cfg.lr
-            },
-            device=device
-        )
-        ensembles.append(ensemble)
-        ensemble_args.append({"batch_size": cfg.batch_size, "device": device, "tied": False})
-        ensemble_tags.append(f"dict_ratio_2")
-    
-    for _ in range(1):
-        cfgs = product(l1_values, bias_decays)
-        models = [
-            FunctionalTiedSAE.init(cfg.activation_width, cfg.activation_width * 2, l1_alpha, bias_decay=bias_decay, dtype=cfg.dtype)
-            for l1_alpha, bias_decay in cfgs
-        ]
-        device = devices.pop()
-        ensemble = FunctionalEnsemble(
-            models, FunctionalTiedSAE.loss,
-            torchopt.adam, {
-                "lr": cfg.lr
-            },
-            device=device
-        )
-        ensembles.append(ensemble)
-        ensemble_args.append({"batch_size": cfg.batch_size, "device": device, "tied": True})
-        ensemble_tags.append(f"dict_ratio_2_tied")
-    
-    return ensembles, ensemble_args, ensemble_tags, (l1_values, bias_decays, dict_sizes)
-
->>>>>>> 433f9036
 def calc_expected_interference(dictionary, batch):
     # dictionary: [n_features, d_activation]
     # batch: [batch_size, n_features]
